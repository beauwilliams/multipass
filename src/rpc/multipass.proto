--- conflicted
+++ resolved
@@ -36,12 +36,9 @@
     rpc umount (UmountRequest) returns (stream UmountReply);
     rpc version (VersionRequest) returns (stream VersionReply);
     rpc get (GetRequest) returns (stream GetReply);
-<<<<<<< HEAD
     rpc set (SetRequest) returns (stream SetReply);
     rpc keys (KeysRequest) returns (stream KeysReply);
-=======
     rpc authenticate (AuthenticateRequest) returns (stream AuthenticateReply);
->>>>>>> d48e5dc9
 }
 
 message OptInStatus {
@@ -416,7 +413,6 @@
     string log_line = 2;
 }
 
-<<<<<<< HEAD
 message SetRequest {
     string key = 1;
     string val = 2;
@@ -434,7 +430,8 @@
 message KeysReply {
     string log_line = 1;
     repeated string settings_keys = 2;
-=======
+}
+
 message AuthenticateRequest {
     string passphrase = 1;
     int32 verbosity_level = 2;
@@ -442,5 +439,4 @@
 
 message AuthenticateReply {
     string log_line = 1;
->>>>>>> d48e5dc9
 }