/*
 * Copyright (C) 2017-2020 Canonical, Ltd.
 *
 * This program is free software; you can redistribute it and/or modify
 * it under the terms of the GNU General Public License as published by
 * the Free Software Foundation; version 3.
 *
 * This program is distributed in the hope that it will be useful,
 * but WITHOUT ANY WARRANTY; without even the implied warranty of
 * MERCHANTABILITY or FITNESS FOR A PARTICULAR PURPOSE.  See the
 * GNU General Public License for more details.
 *
 * You should have received a copy of the GNU General Public License
 * along with this program.  If not, see <http://www.gnu.org/licenses/>.
 *
 */

#include "daemon.h"
#include "base_cloud_init_config.h"
#include "json_writer.h"

#include <multipass/cloud_init_iso.h>
#include <multipass/constants.h>
#include <multipass/exceptions/create_image_exception.h>
#include <multipass/exceptions/exitless_sshprocess_exception.h>
#include <multipass/exceptions/invalid_memory_size_exception.h>
#include <multipass/exceptions/sshfs_missing_error.h>
#include <multipass/exceptions/start_exception.h>
#include <multipass/logging/client_logger.h>
#include <multipass/logging/log.h>
#include <multipass/name_generator.h>
#include <multipass/network_interface.h>
#include <multipass/platform.h>
#include <multipass/query.h>
#include <multipass/ssh/ssh_session.h>
#include <multipass/utils.h>
#include <multipass/version.h>
#include <multipass/virtual_machine.h>
#include <multipass/virtual_machine_description.h>
#include <multipass/virtual_machine_factory.h>
#include <multipass/vm_image.h>
#include <multipass/vm_image_host.h>
#include <multipass/vm_image_vault.h>

#include <multipass/format.h>
#include <yaml-cpp/yaml.h>

#include <QDir>
#include <QEventLoop>
#include <QFutureSynchronizer>
#include <QJsonArray>
#include <QJsonDocument>
#include <QJsonObject>
#include <QJsonParseError>
#include <QStorageInfo>
#include <QString>
#include <QSysInfo>
#include <QtConcurrent/QtConcurrent>

#include <cassert>
#include <functional>
#include <stdexcept>
#include <utility>
#include <vector>

namespace mp = multipass;
namespace mpl = multipass::logging;
namespace mpu = multipass::utils;

namespace
{

using namespace std::chrono_literals;

using error_string = std::string;

constexpr auto category = "daemon";
constexpr auto instance_db_name = "multipassd-vm-instances.json";
constexpr auto uuid_file_name = "multipass-unique-id";
constexpr auto metrics_opt_in_file = "multipassd-send-metrics.yaml";
constexpr auto reboot_cmd = "sudo reboot";
constexpr auto up_timeout = 2min; // This may be tweaked as appropriate and used in places that wait for ssh to be up
constexpr auto cloud_init_timeout = 5min;
constexpr auto stop_ssh_cmd = "sudo systemctl stop ssh";
const std::string sshfs_error_template = "Error enabling mount support in '{}'"
                                         "\n\nPlease install the 'multipass-sshfs' snap manually inside the instance.";

mp::Query query_from(const mp::LaunchRequest* request, const std::string& name)
{
    if (!request->remote_name().empty() && request->image().empty())
        throw std::runtime_error("Must specify an image when specifying a remote");

    std::string image = request->image().empty() ? "default" : request->image();
    // TODO: persistence should be specified by the rpc as well

    mp::Query::Type query_type{mp::Query::Type::Alias};

    if (QString::fromStdString(image).startsWith("file"))
        query_type = mp::Query::Type::LocalFile;
    else if (QString::fromStdString(image).startsWith("http"))
        query_type = mp::Query::Type::HttpDownload;

    return {name, image, false, request->remote_name(), query_type, true};
}

auto make_cloud_init_vendor_config(const mp::SSHKeyProvider& key_provider, const std::string& time_zone,
                                   const std::string& username, const std::string& backend_version_string)
{
    auto ssh_key_line = fmt::format("ssh-rsa {} {}@localhost", key_provider.public_key_as_base64(), username);

    auto config = YAML::Load(mp::base_cloud_init_config);
    config["ssh_authorized_keys"].push_back(ssh_key_line);
    config["timezone"] = time_zone;
    config["system_info"]["default_user"]["name"] = username;

    auto pollinate_user_agent_string =
        fmt::format("multipass/version/{} # written by Multipass\n", multipass::version_string);
    pollinate_user_agent_string += fmt::format("multipass/driver/{} # written by Multipass\n", backend_version_string);
    pollinate_user_agent_string += fmt::format("multipass/host/{}-{} # written by Multipass\n", QSysInfo::productType(),
                                               QSysInfo::productVersion());

    YAML::Node pollinate_user_agent_node;
    pollinate_user_agent_node["path"] = "/etc/pollinate/add-user-agent";
    pollinate_user_agent_node["content"] = pollinate_user_agent_string;

    config["write_files"].push_back(pollinate_user_agent_node);

    return config;
}

auto make_cloud_init_meta_config(const std::string& name)
{
    YAML::Node meta_data;

    meta_data["instance-id"] = name;
    meta_data["local-hostname"] = name;

    return meta_data;
}

auto make_cloud_init_network_config(const mp::NetworkInterface& default_interface,
                                    const std::vector<mp::NetworkInterface>& extra_interfaces)
{
    YAML::Node network_data, interfaces_data;

    network_data["version"] = "2";

    std::string name = "default";
    network_data["ethernets"][name]["match"]["macaddress"] = default_interface.mac_address;
    network_data["ethernets"][name]["dhcp4"] = true;

    for (size_t i = 0; i < extra_interfaces.size(); ++i)
    {
        if (extra_interfaces[i].auto_mode)
        {
            name = "extra" + std::to_string(i);
            network_data["ethernets"][name]["match"]["macaddress"] = extra_interfaces[i].mac_address;
            network_data["ethernets"][name]["dhcp4"] = true;
            // We make the default gateway associated with the first interface.
            network_data["ethernets"][name]["dhcp4-overrides"]["route-metric"] = 200;
            // Make the interface optional, which means that networkd will not wait for the device to be configured.
            network_data["ethernets"][name]["optional"] = true;
        }
    }

    return network_data;
}

auto make_cloud_init_image(const std::string& name, const QDir& instance_dir, YAML::Node& meta_data_config,
                           YAML::Node& user_data_config, YAML::Node& vendor_data_config,
                           YAML::Node& network_data_config)
{
    const auto cloud_init_iso = instance_dir.filePath("cloud-init-config.iso");
    if (QFile::exists(cloud_init_iso))
        return cloud_init_iso;

    mp::CloudInitIso iso;
    iso.add_file("meta-data", mpu::emit_cloud_config(meta_data_config));
    iso.add_file("vendor-data", mpu::emit_cloud_config(vendor_data_config));
    iso.add_file("network-config", mpu::emit_cloud_config(network_data_config));
    iso.add_file("user-data", mpu::emit_cloud_config(user_data_config));
    iso.write_to(cloud_init_iso);

    return cloud_init_iso;
}

void prepare_user_data(YAML::Node& user_data_config, YAML::Node& vendor_config)
{
    auto users = user_data_config["users"];
    if (users.IsSequence())
        users.push_back("default");

    auto keys = user_data_config["ssh_authorized_keys"];
    if (keys.IsSequence())
        keys.push_back(vendor_config["ssh_authorized_keys"][0]);
}

mp::VirtualMachineDescription to_machine_desc(const mp::LaunchRequest* request, const std::string& name,
                                              const mp::MemorySize& mem_size, const mp::MemorySize& disk_space,
                                              const mp::NetworkInterface& interface,
                                              const std::vector<mp::NetworkInterface>& extra_interfaces,
                                              const std::string& ssh_username, const mp::VMImage& image,
                                              YAML::Node& meta_data_config, YAML::Node& user_data_config,
                                              YAML::Node& vendor_data_config, YAML::Node& network_data_config)
{
    const auto num_cores = request->num_cores() < std::stoi(mp::min_cpu_cores)
                               ? std::stoi(mp::default_cpu_cores)
                               : request->num_cores();
    const auto instance_dir = mp::utils::base_dir(image.image_path);
    const auto cloud_init_iso = make_cloud_init_image(name, instance_dir, meta_data_config, user_data_config,
                                                      vendor_data_config, network_data_config);

    return {num_cores,          mem_size,         disk_space,       name,
            interface,          extra_interfaces, ssh_username,     image,
            cloud_init_iso,     meta_data_config, user_data_config, vendor_data_config,
            network_data_config};
}

template <typename T>
auto name_from(const std::string& requested_name, mp::NameGenerator& name_gen, const T& currently_used_names)
{
    if (requested_name.empty())
    {
        auto name = name_gen.make_name();
        constexpr int num_retries = 100;
        for (int i = 0; i < num_retries; i++)
        {
            if (currently_used_names.find(name) != currently_used_names.end())
                continue;
            return name;
        }
        throw std::runtime_error("unable to generate a unique name");
    }
    return requested_name;
}

std::vector<mp::NetworkInterface> read_extra_interfaces(const QJsonObject& record)
{
    // Read the extra networks interfaces, if any.
    std::vector<mp::NetworkInterface> extra_interfaces;

    if (record.contains("extra_interfaces"))
    {
        for (const auto& entry : record["extra_interfaces"].toArray())
        {
            auto id = entry.toObject()["id"].toString().toStdString();
            auto mac_address = entry.toObject()["mac_address"].toString().toStdString();
            if (!mpu::valid_mac_address(mac_address))
            {
                throw std::runtime_error(fmt::format("Invalid MAC address {}", mac_address));
            }
            auto auto_mode = entry.toObject()["auto_mode"].toBool();
            extra_interfaces.push_back(mp::NetworkInterface{id, mac_address, auto_mode});
        }
    }

    return extra_interfaces;
}

std::unordered_map<std::string, mp::VMSpecs> load_db(const mp::Path& data_path, const mp::Path& cache_path)
{
    QDir data_dir{data_path};
    QDir cache_dir{cache_path};
    QFile db_file{data_dir.filePath(instance_db_name)};
    if (!db_file.open(QIODevice::ReadOnly))
    {
        // Try to open the old location
        db_file.setFileName(cache_dir.filePath(instance_db_name));
        if (!db_file.open(QIODevice::ReadOnly))
            return {};
    }

    QJsonParseError parse_error;
    auto doc = QJsonDocument::fromJson(db_file.readAll(), &parse_error);
    if (doc.isNull())
        return {};

    auto records = doc.object();
    if (records.isEmpty())
        return {};

    std::unordered_map<std::string, mp::VMSpecs> reconstructed_records;
    for (auto it = records.constBegin(); it != records.constEnd(); ++it)
    {
        auto key = it.key().toStdString();
        auto record = it.value().toObject();
        if (record.isEmpty())
            return {};

        auto num_cores = record["num_cores"].toInt();
        auto mem_size = record["mem_size"].toString().toStdString();
        auto disk_space = record["disk_space"].toString().toStdString();
        auto ssh_username = record["ssh_username"].toString().toStdString();
        auto state = record["state"].toInt();
        auto deleted = record["deleted"].toBool();
        auto metadata = record["metadata"].toObject();

        if (ssh_username.empty())
            ssh_username = "ubuntu";

        // Read the default network interface, constructed from the "mac_addr" field.
        auto default_mac_address = record["mac_addr"].toString().toStdString();
        if (!mpu::valid_mac_address(default_mac_address))
        {
            throw std::runtime_error(fmt::format("Invalid MAC address {}", default_mac_address));
        }
        auto default_interface = mp::NetworkInterface{"default", default_mac_address, true};

        std::unordered_map<std::string, mp::VMMount> mounts;
        std::unordered_map<int, int> uid_map;
        std::unordered_map<int, int> gid_map;

        for (QJsonValueRef entry : record["mounts"].toArray())
        {
            auto target_path = entry.toObject()["target_path"].toString().toStdString();
            auto source_path = entry.toObject()["source_path"].toString().toStdString();

            for (QJsonValueRef uid_entry : entry.toObject()["uid_mappings"].toArray())
            {
                uid_map[uid_entry.toObject()["host_uid"].toInt()] = uid_entry.toObject()["instance_uid"].toInt();
            }

            for (QJsonValueRef gid_entry : entry.toObject()["gid_mappings"].toArray())
            {
                gid_map[gid_entry.toObject()["host_gid"].toInt()] = gid_entry.toObject()["instance_gid"].toInt();
            }

            mp::VMMount mount{source_path, gid_map, uid_map};
            mounts[target_path] = mount;
        }

        reconstructed_records[key] = {num_cores,
                                      mp::MemorySize{mem_size.empty() ? mp::default_memory_size : mem_size},
                                      mp::MemorySize{disk_space.empty() ? mp::default_disk_size : disk_space},
                                      default_interface,
                                      read_extra_interfaces(record),
                                      ssh_username,
                                      static_cast<mp::VirtualMachine::State>(state),
                                      mounts,
                                      deleted,
                                      metadata};
    }
    return reconstructed_records;
}

auto fetch_image_for(const std::string& name, const mp::FetchType& fetch_type, mp::VMImageVault& vault)
{
    auto stub_prepare = [](const mp::VMImage&) -> mp::VMImage { return {}; };
    auto stub_progress = [](int download_type, int progress) { return true; };

    mp::Query query{name, "", false, "", mp::Query::Type::Alias, false};

    return vault.fetch_image(fetch_type, query, stub_prepare, stub_progress);
}

auto try_mem_size(const std::string& val) -> mp::optional<mp::MemorySize>
{
    try
    {
        return mp::MemorySize{val};
    }
    catch (mp::InvalidMemorySizeException& /*unused*/)
    {
        return mp::nullopt;
    }
}

std::vector<mp::NetworkInterface> validate_extra_interfaces(const mp::LaunchRequest* request,
                                                            mp::LaunchError& option_errors)
{
    // The associated bool indicates whether the interface mode is 'auto', i.e., needs to be configured by cloud-init.
    std::vector<mp::NetworkInterface> interfaces;

    for (const auto& net : request->network_options())
    {
        if (const auto& mac = QString::fromStdString(net.mac_address()).toLower().toStdString();
            mac.empty() || mpu::valid_mac_address(mac))
            interfaces.push_back(
                mp::NetworkInterface{net.id(), mac, net.mode() != multipass::LaunchRequest_NetworkOptions_Mode_MANUAL});
        else
            option_errors.add_error_codes(mp::LaunchError::INVALID_NETWORK);
    }
    return interfaces;
}

auto validate_create_arguments(const mp::LaunchRequest* request)
{
    static const auto min_mem = try_mem_size(mp::min_memory_size);
    static const auto min_disk = try_mem_size(mp::min_disk_size);
    assert(min_mem && min_disk);

    auto mem_size_str = request->mem_size();
    auto disk_space_str = request->disk_space();
    auto instance_name = request->instance_name();
    auto option_errors = mp::LaunchError{};

    const auto opt_mem_size = try_mem_size(mem_size_str.empty() ? mp::default_memory_size : mem_size_str);

    mp::MemorySize mem_size{};
    if (opt_mem_size && *opt_mem_size >= min_mem)
        mem_size = *opt_mem_size;
    else
        option_errors.add_error_codes(mp::LaunchError::INVALID_MEM_SIZE);

    // If the user did not specify a disk size, then mp::nullopt be passed down. Otherwise, the specified size will be
    // checked.
    mp::optional<mp::MemorySize> disk_space{}; // mp::nullopt by default.
    if (!disk_space_str.empty())
    {
        auto opt_disk_space = try_mem_size(disk_space_str);
        if (opt_disk_space && *opt_disk_space >= min_disk)
        {
            disk_space = opt_disk_space;
        }
        else
        {
            option_errors.add_error_codes(mp::LaunchError::INVALID_DISK_SIZE);
        }
    }

    if (!request->instance_name().empty() && !mp::utils::valid_hostname(request->instance_name()))
        option_errors.add_error_codes(mp::LaunchError::INVALID_HOSTNAME);

    auto extra_interfaces = validate_extra_interfaces(request, option_errors);

    struct CheckedArguments
    {
        mp::MemorySize mem_size;
        mp::optional<mp::MemorySize> disk_space;
        std::string instance_name;
        std::vector<mp::NetworkInterface> extra_interfaces;
        mp::LaunchError option_errors;
    } ret{mem_size, disk_space, instance_name, extra_interfaces, option_errors};
    return ret;
}

auto grpc_status_for_mount_error(const std::string& instance_name)
{
    return grpc::Status(grpc::StatusCode::FAILED_PRECONDITION, fmt::format(sshfs_error_template, instance_name));
}

auto grpc_status_for(fmt::memory_buffer& errors)
{
    if (!errors.size())
        return grpc::Status::OK;

    // Remove trailing newline due to grpc adding one of it's own
    auto error_string = fmt::to_string(errors);
    if (error_string.back() == '\n')
        error_string.pop_back();

    return grpc::Status(grpc::StatusCode::INVALID_ARGUMENT,
                        fmt::format("The following errors occurred:\n{}", error_string), "");
}

auto get_unique_id(const mp::Path& data_path)
{
    QFile id_file{QDir(data_path).filePath(uuid_file_name)};
    QString id;

    if (!id_file.exists())
    {
        id = mp::utils::make_uuid();
        id_file.open(QIODevice::WriteOnly);
        id_file.write(id.toUtf8());
    }
    else
    {
        id_file.open(QIODevice::ReadOnly);
        id = QString(id_file.readAll());
    }

    id_file.close();
    return id;
}

void persist_metrics_opt_in_data(const mp::MetricsOptInData& opt_in_data, const mp::Path& data_path)
{
    YAML::Node opt_in;
    opt_in["status"] = static_cast<int>(opt_in_data.opt_in_status);
    opt_in["delay_count"] = opt_in_data.delay_opt_in_count;

    YAML::Emitter emitter;
    emitter << opt_in << YAML::Newline;

    QFile opt_in_file{QDir(data_path).filePath(metrics_opt_in_file)};
    opt_in_file.open(QIODevice::WriteOnly);
    opt_in_file.write(emitter.c_str());
}

auto get_metrics_opt_in(const mp::Path& data_path)
{
    YAML::Node config;
    try
    {
        config = YAML::LoadFile(QDir(data_path).filePath(metrics_opt_in_file).toStdString());
    }
    catch (const std::exception& e)
    {
        // Ignore exceptions in this case
    }

    mp::MetricsOptInData opt_in_data;

    if (config.IsNull())
    {
        opt_in_data.opt_in_status = mp::OptInStatus::UNKNOWN;
        opt_in_data.delay_opt_in_count = 0;

        persist_metrics_opt_in_data(opt_in_data, data_path);
    }
    else
    {
        opt_in_data.opt_in_status = static_cast<mp::OptInStatus::Status>(config["status"].as<int>());
        opt_in_data.delay_opt_in_count = config["delay_count"].as<int>();
    }

    return opt_in_data;
}

auto connect_rpc(mp::DaemonRpc& rpc, mp::Daemon& daemon)
{
    QObject::connect(&rpc, &mp::DaemonRpc::on_create, &daemon, &mp::Daemon::create);
    QObject::connect(&rpc, &mp::DaemonRpc::on_launch, &daemon, &mp::Daemon::launch);
    QObject::connect(&rpc, &mp::DaemonRpc::on_purge, &daemon, &mp::Daemon::purge);
    QObject::connect(&rpc, &mp::DaemonRpc::on_find, &daemon, &mp::Daemon::find);
    QObject::connect(&rpc, &mp::DaemonRpc::on_info, &daemon, &mp::Daemon::info);
    QObject::connect(&rpc, &mp::DaemonRpc::on_list, &daemon, &mp::Daemon::list);
    QObject::connect(&rpc, &mp::DaemonRpc::on_list_networks, &daemon, &mp::Daemon::list_networks);
    QObject::connect(&rpc, &mp::DaemonRpc::on_mount, &daemon, &mp::Daemon::mount);
    QObject::connect(&rpc, &mp::DaemonRpc::on_recover, &daemon, &mp::Daemon::recover);
    QObject::connect(&rpc, &mp::DaemonRpc::on_ssh_info, &daemon, &mp::Daemon::ssh_info);
    QObject::connect(&rpc, &mp::DaemonRpc::on_start, &daemon, &mp::Daemon::start);
    QObject::connect(&rpc, &mp::DaemonRpc::on_stop, &daemon, &mp::Daemon::stop);
    QObject::connect(&rpc, &mp::DaemonRpc::on_suspend, &daemon, &mp::Daemon::suspend);
    QObject::connect(&rpc, &mp::DaemonRpc::on_restart, &daemon, &mp::Daemon::restart);
    QObject::connect(&rpc, &mp::DaemonRpc::on_delete, &daemon, &mp::Daemon::delet);
    QObject::connect(&rpc, &mp::DaemonRpc::on_umount, &daemon, &mp::Daemon::umount);
    QObject::connect(&rpc, &mp::DaemonRpc::on_version, &daemon, &mp::Daemon::version);
}

template <typename Instances, typename InstanceMap, typename InstanceCheck>
grpc::Status validate_requested_instances(const Instances& instances, const InstanceMap& vms,
                                          InstanceCheck check_instance)
{
    fmt::memory_buffer errors;
    for (const auto& name : instances)
        fmt::format_to(errors, check_instance(name));

    return grpc_status_for(errors);
}

template <typename Instances, typename InstanceMap, typename InstanceCheck>
auto find_requested_instances(const Instances& instances, const InstanceMap& vms, InstanceCheck check_instance)
    -> std::pair<std::vector<typename Instances::value_type>, grpc::Status>
{ // TODO: use this in commands that currently duplicate the same kind of code
    auto status = validate_requested_instances(instances, vms, check_instance);
    auto valid_instances = std::vector<typename Instances::value_type>{};

    if (status.ok())
    {
        if (instances.empty())
            for (const auto& vm_item : vms)
                valid_instances.push_back(vm_item.first);
        else
            std::copy(std::cbegin(instances), std::cend(instances), std::back_inserter(valid_instances));
    }

    return std::make_pair(valid_instances, status);
}

template <typename Instances, typename InstanceMap>
auto find_instances_to_delete(const Instances& instances, const InstanceMap& operational_vms,
                              const InstanceMap& trashed_vms)
    -> std::tuple<std::vector<typename Instances::value_type>, std::vector<typename Instances::value_type>,
                  grpc::Status>
{
    fmt::memory_buffer errors;
    std::vector<typename Instances::value_type> operational_instances_to_delete, trashed_instances_to_delete;

    for (const auto& name : instances)
        if (operational_vms.find(name) != operational_vms.end())
            operational_instances_to_delete.push_back(name);
        else if (trashed_vms.find(name) != trashed_vms.end())
            trashed_instances_to_delete.push_back(name);
        else
            fmt::format_to(errors, "instance \"{}\" does not exist\n", name);

    auto status = grpc_status_for(errors);

    if (status.ok() && operational_instances_to_delete.empty() && trashed_instances_to_delete.empty())
    { // target all instances
        const auto get_first = [](const auto& pair) { return pair.first; };
        std::transform(std::cbegin(operational_vms), std::cend(operational_vms),
                       std::back_inserter(operational_instances_to_delete), get_first);
        std::transform(std::cbegin(trashed_vms), std::cend(trashed_vms),
                       std::back_inserter(trashed_instances_to_delete), get_first);
    }

    return std::make_tuple(operational_instances_to_delete, trashed_instances_to_delete, status);
}

template <typename Instances>
auto instances_running(const Instances& instances)
{
    for (const auto& instance : instances)
    {
        if (mp::utils::is_running(instance.second->current_state()))
            return true;
    }

    return false;
}

mp::SSHProcess exec_and_log(mp::SSHSession& session, const std::string& cmd)
{
    mpl::log(mpl::Level::debug, category, fmt::format("Executing {}.", cmd));
    return session.exec(cmd);
}

grpc::Status stop_accepting_ssh_connections(mp::SSHSession& session)
{
    auto proc = exec_and_log(session, stop_ssh_cmd);
    auto ecode = proc.exit_code();

    return ecode == 0 ? grpc::Status::OK
                      : grpc::Status{grpc::StatusCode::FAILED_PRECONDITION,
                                     fmt::format("Could not stop sshd. '{}' exited with code {}", stop_ssh_cmd, ecode),
                                     proc.read_std_error()};
}

grpc::Status ssh_reboot(const std::string& hostname, int port, const std::string& username,
                        const mp::SSHKeyProvider& key_provider)
{
    mp::SSHSession session{hostname, port, username, key_provider};

    // This allows us to later detect when the machine has finished restarting by waiting for SSH to be back up.
    // Otherwise, there would be a race condition, and we would be unable to distinguish whether it had ever been down.
    stop_accepting_ssh_connections(session);

    auto proc = exec_and_log(session, reboot_cmd);
    try
    {
        auto ecode = proc.exit_code();

        if (ecode != 0)
            return grpc::Status{grpc::StatusCode::FAILED_PRECONDITION,
                                fmt::format("Reboot command exited with code {}", ecode), proc.read_std_error()};
    }
    catch (const mp::ExitlessSSHProcessException&)
    {
        // this is the expected path
    }

    return grpc::Status::OK;
}

QStringList filter_unsupported_aliases(const QStringList& aliases, const std::string& remote)
{
    QStringList supported_aliases;

    for (const auto& alias : aliases)
    {
        if (mp::platform::is_alias_supported(alias.toStdString(), remote))
        {
            supported_aliases.append(alias);
        }
    }
    return supported_aliases;
}

mp::InstanceStatus::Status grpc_instance_status_for(const mp::VirtualMachine::State& state)
{
    switch (state)
    {
    case mp::VirtualMachine::State::off:
    case mp::VirtualMachine::State::stopped:
        return mp::InstanceStatus::STOPPED;
    case mp::VirtualMachine::State::starting:
        return mp::InstanceStatus::STARTING;
    case mp::VirtualMachine::State::restarting:
        return mp::InstanceStatus::RESTARTING;
    case mp::VirtualMachine::State::running:
        return mp::InstanceStatus::RUNNING;
    case mp::VirtualMachine::State::delayed_shutdown:
        return mp::InstanceStatus::DELAYED_SHUTDOWN;
    case mp::VirtualMachine::State::suspending:
        return mp::InstanceStatus::SUSPENDING;
    case mp::VirtualMachine::State::suspended:
        return mp::InstanceStatus::SUSPENDED;
    case mp::VirtualMachine::State::unknown:
    default:
        return mp::InstanceStatus::UNKNOWN;
    }
}

// Computes the final size of an image, but also checks if the value given by the user is bigger than or equal than
// the size of the image.
mp::MemorySize compute_final_image_size(const mp::MemorySize image_size,
                                        mp::optional<mp::MemorySize> command_line_value,
                                        mp::Path data_directory)
{
    mp::MemorySize disk_space{};

    if (!command_line_value)
    {
        auto default_disk_size_as_struct = mp::MemorySize(mp::default_disk_size);
        disk_space = image_size < default_disk_size_as_struct ? default_disk_size_as_struct : image_size;
    }
    else if (*command_line_value < image_size)
    {
        throw std::runtime_error(fmt::format("Requested disk ({} bytes) below minimum for this image ({} bytes)",
                                             command_line_value->in_bytes(), image_size.in_bytes()));
    }
    else
    {
        disk_space = *command_line_value;
    }

    auto available_bytes = QStorageInfo(QDir(data_directory)).bytesAvailable();
    if (available_bytes == -1)
    {
        throw std::runtime_error(fmt::format("Failed to determine information about the volume containing {}", 
                                             data_directory.toStdString()));
    }
    std::string available_bytes_str = QString::number(available_bytes).toStdString();
    auto available_disk_space = mp::MemorySize(available_bytes_str + "B");

    if (available_disk_space < disk_space)
    {
        throw std::runtime_error(fmt::format("Available disk ({} bytes) below requested/default size ({} bytes)",
                                             available_disk_space.in_bytes(), disk_space.in_bytes()));
    }

    return disk_space;
}

std::unordered_set<std::string> mac_set_from(const mp::VMSpecs& spec)
{
    std::unordered_set<std::string> macs{};

    macs.insert(spec.default_interface.mac_address);

    for (const auto& extra_iface : spec.extra_interfaces)
        macs.insert(extra_iface.mac_address);

    return macs;
}

// Move the contents of t to s. If both sets are disjoint, then s becomes sUt, t becomes valid but unspecified (for
// efficiency reasons) and true is returned. If they are not disjoint, then s and t remain untouched and false is
// returned.
bool merge_if_disjoint(std::unordered_set<std::string>& s, std::unordered_set<std::string>& t)
{
    for (const auto& elt : s)
        if (t.find(elt) != t.end())
            return false;

    for (auto& elt : t)
        s.insert(std::move(elt));

    return true;
}

// Generate a MAC address which does not exist in the set s. Then add the address to s.
std::string generate_unused_mac_address(std::unordered_set<std::string>& s)
{
    // TODO: Checking in our list of MAC addresses does not suffice to conclude the generated MAC is unique. We
    // should also check in the ARP table.
    static constexpr auto max_tries = 5;
    for (auto i = 0; i < max_tries; ++i)
        if (auto [it, success] = s.insert(mp::utils::generate_mac_address()); success)
            return *it;

    throw std::runtime_error{
        fmt::format("Failed to generate an unique mac address after {} attempts. Number of mac addresses in use: {}",
                    max_tries, s.size())};
}

} // namespace

mp::Daemon::Daemon(std::unique_ptr<const DaemonConfig> the_config)
    : config{std::move(the_config)},
      vm_instance_specs{load_db(
          mp::utils::backend_directory_path(config->data_directory, config->factory->get_backend_directory_name()),
          mp::utils::backend_directory_path(config->cache_directory, config->factory->get_backend_directory_name()))},
      daemon_rpc{config->server_address, config->connection_type, *config->cert_provider, *config->client_cert_store},
      metrics_provider{"https://api.jujucharms.com/omnibus/v4/multipass/metrics", get_unique_id(config->data_directory),
                       config->data_directory},
      metrics_opt_in{get_metrics_opt_in(config->data_directory)},
      instance_mounts{*config->ssh_key_provider}
{
    connect_rpc(daemon_rpc, *this);
    std::vector<std::string> invalid_specs;

    for (auto& entry : vm_instance_specs)
    {
        const auto& name = entry.first;
        auto& spec = entry.second;

        if (!config->vault->has_record_for(name))
        {
            invalid_specs.push_back(name);
            continue;
        }

        // Check that all the interfaces in the instance have different MAC address, and that they were not used in
        // the other instances. String validity was already checked in load_db(). Add these MAC's to the daemon's set
        // only if this instance is not invalid.
        auto new_macs = mac_set_from(spec);

        if (new_macs.size() <= spec.extra_interfaces.size() || !merge_if_disjoint(new_macs, allocated_mac_addrs))
        {
            // There is at least one repeated address in new_macs.
            mpl::log(mpl::Level::warning, category, fmt::format("{} has repeated MAC addresses", name));
            invalid_specs.push_back(name);
            continue;
        }

        // If there are no repetitions, add the new macs to the daemon's list.
        allocated_mac_addrs = std::move(new_macs);

        auto vm_image = fetch_image_for(name, config->factory->fetch_type(), *config->vault);
        const auto instance_dir = mp::utils::base_dir(vm_image.image_path);
        const auto cloud_init_iso = instance_dir.filePath("cloud-init-config.iso");
        mp::VirtualMachineDescription vm_desc{spec.num_cores,
                                              spec.mem_size,
                                              spec.disk_space,
                                              name,
                                              spec.default_interface,
                                              spec.extra_interfaces,
                                              spec.ssh_username,
                                              vm_image,
                                              cloud_init_iso,
                                              {},
                                              {},
                                              {},
                                              {}};

        try
        {
            auto& instance_record = spec.deleted ? deleted_instances : vm_instances;
            instance_record[name] = config->factory->create_virtual_machine(vm_desc, *this);
        }
        catch (const std::exception& e)
        {
            mpl::log(mpl::Level::error, category, fmt::format("Removing instance {}: {}", name, e.what()));
            invalid_specs.push_back(name);
            config->vault->remove(name);
        }

        // FIXME: somehow we're writing contradictory state to disk.
        if (spec.deleted && spec.state != VirtualMachine::State::stopped)
        {
            mpl::log(mpl::Level::warning, category,
                     fmt::format("{} is deleted but has incompatible state {}, reseting state to 0 (stopped)", name,
                                 static_cast<int>(spec.state)));
            spec.state = VirtualMachine::State::stopped;
        }

        if (spec.state == VirtualMachine::State::running && vm_instances[name]->state != VirtualMachine::State::running)
        {
            assert(!spec.deleted);
            mpl::log(mpl::Level::info, category, fmt::format("{} needs starting. Starting now...", name));

            QTimer::singleShot(0, [this, &name] {
                vm_instances[name]->start();
                on_restart(name);
            });
        }
    }

    for (const auto& bad_spec : invalid_specs)
    {
        vm_instance_specs.erase(bad_spec);
    }

    if (!invalid_specs.empty())
        persist_instances();

    for (const auto& image_host : config->image_hosts)
    {
        for (const auto& remote : image_host->supported_remotes())
        {
            remote_image_host_map[remote] = image_host.get();
        }
    }

    config->vault->prune_expired_images();

    // Fire timer every six hours to perform maintenance on source images such as
    // pruning expired images and updating to newly released images.
    connect(&source_images_maintenance_task, &QTimer::timeout, [this]() {
        if (image_update_future.isRunning())
        {
            mpl::log(mpl::Level::info, category, "Image updater already running. Skipping…");
        }
        else
        {
            image_update_future = QtConcurrent::run([this] {
                config->vault->prune_expired_images();

                auto prepare_action = [this](const VMImage& source_image) -> VMImage {
                    return config->factory->prepare_source_image(source_image);
                };

                auto download_monitor = [](int download_type, int percentage) {
                    static int last_percentage_logged = -1;
                    if (percentage % 10 == 0)
                    {
                        // Note: The progress callback may be called repeatedly with the same percentage,
                        // so this logic is to only log it once
                        if (last_percentage_logged != percentage)
                        {
                            mpl::log(mpl::Level::info, category, fmt::format("  {}%", percentage));
                            last_percentage_logged = percentage;
                        }
                    }
                    return true;
                };
                try
                {
                    config->vault->update_images(config->factory->fetch_type(), prepare_action, download_monitor);
                }
                catch (const std::exception& e)
                {
                    mpl::log(mpl::Level::error, category, fmt::format("Error updating images: {}", e.what()));
                }
            });
        }
    });
    source_images_maintenance_task.start(config->image_refresh_timer);
}

void mp::Daemon::create(const CreateRequest* request, grpc::ServerWriter<CreateReply>* server,
                        std::promise<grpc::Status>* status_promise) // clang-format off
try // clang-format on
{
    mpl::ClientLogger<CreateReply> logger{mpl::level_from(request->verbosity_level()), *config->logger, server};
    return create_vm(request, server, status_promise, /*start=*/false);
}
catch (const std::exception& e)
{
    status_promise->set_value(grpc::Status(grpc::StatusCode::FAILED_PRECONDITION, e.what(), ""));
}

void mp::Daemon::launch(const LaunchRequest* request, grpc::ServerWriter<LaunchReply>* server,
                        std::promise<grpc::Status>* status_promise) // clang-format off
try // clang-format on
{
    mpl::ClientLogger<LaunchReply> logger{mpl::level_from(request->verbosity_level()), *config->logger, server};
    if (metrics_opt_in.opt_in_status == OptInStatus::UNKNOWN || metrics_opt_in.opt_in_status == OptInStatus::LATER)
    {
        if (++metrics_opt_in.delay_opt_in_count % 3 == 0)
        {
            metrics_opt_in.opt_in_status = OptInStatus::PENDING;
            persist_metrics_opt_in_data(metrics_opt_in, config->data_directory);

            LaunchReply reply;
            reply.set_metrics_pending(true);
            server->Write(reply);

            return status_promise->set_value(grpc::Status::OK);
        }

        persist_metrics_opt_in_data(metrics_opt_in, config->data_directory);
    }
    else if (metrics_opt_in.opt_in_status == OptInStatus::PENDING)
    {
        if (request->opt_in_reply().opt_in_status() != OptInStatus::UNKNOWN)
        {
            metrics_opt_in.opt_in_status = request->opt_in_reply().opt_in_status();
            persist_metrics_opt_in_data(metrics_opt_in, config->data_directory);

            if (metrics_opt_in.opt_in_status == OptInStatus::DENIED)
                metrics_provider.send_denied();
        }
    }

    if (metrics_opt_in.opt_in_status == OptInStatus::ACCEPTED)
        metrics_provider.send_metrics();

    return create_vm(request, server, status_promise, /*start=*/true);
}
catch (const mp::StartException& e)
{
    auto name = e.name();

    release_resources(name);
    vm_instances.erase(name);
    persist_instances();

    status_promise->set_value(grpc::Status(grpc::StatusCode::ABORTED, e.what(), ""));
}
catch (const std::exception& e)
{
    status_promise->set_value(grpc::Status(grpc::StatusCode::FAILED_PRECONDITION, e.what(), ""));
}

void mp::Daemon::purge(const PurgeRequest* request, grpc::ServerWriter<PurgeReply>* server,
                       std::promise<grpc::Status>* status_promise) // clang-format off
try // clang-format on
{
    for (const auto& del : deleted_instances)
        release_resources(del.first);

    deleted_instances.clear();
    persist_instances();

    status_promise->set_value(grpc::Status::OK);
}
catch (const std::exception& e)
{
    status_promise->set_value(grpc::Status(grpc::StatusCode::FAILED_PRECONDITION, e.what(), ""));
}

void mp::Daemon::find(const FindRequest* request, grpc::ServerWriter<FindReply>* server,
                      std::promise<grpc::Status>* status_promise) // clang-format off
try // clang-format on
{
    mpl::ClientLogger<FindReply> logger{mpl::level_from(request->verbosity_level()), *config->logger, server};
    FindReply response;

    if (!request->search_string().empty())
    {
        std::vector<VMImageInfo> vm_images_info;
        auto remote{request->remote_name()};

        if (!remote.empty())
        {
            auto it = remote_image_host_map.find(remote);
            if (it == remote_image_host_map.end())
                throw std::runtime_error(fmt::format("Remote \"{}\" is unknown.", remote));

            if (!mp::platform::is_remote_supported(remote))
                throw std::runtime_error(fmt::format(
                    "{} is not a supported remote. Please use `multipass find` for list of supported images.", remote));

            auto images_info = it->second->all_info_for(
                {"", request->search_string(), false, remote, Query::Type::Alias, request->allow_unsupported()});

            if (!images_info.empty())
            {
                vm_images_info = std::move(images_info);
            }
        }
        else
        {
            for (const auto& image_host : config->image_hosts)
            {
                auto images_info = image_host->all_info_for(
                    {"", request->search_string(), false, remote, Query::Type::Alias, request->allow_unsupported()});

                if (!images_info.empty())
                {
                    vm_images_info = std::move(images_info);
                    break;
                }
            }
        }

        if (vm_images_info.empty())
            throw std::runtime_error(fmt::format("Unable to find an image matching \"{}\"", request->search_string()));

        if (!mp::platform::is_alias_supported(request->search_string(), remote))
            throw std::runtime_error(
                fmt::format("{} is not a supported alias. Please use `multipass find` for supported image aliases.",
                            request->search_string()));

        for (const auto& info : vm_images_info)
        {
            std::string name;
            if (info.aliases.contains(QString::fromStdString(request->search_string())))
            {
                name = request->search_string();
            }
            else
            {
                name = info.id.toStdString();
                name.resize(12);
            }

            auto entry = response.add_images_info();
            entry->set_os(info.os.toStdString());
            entry->set_release(info.release_title.toStdString());
            entry->set_version(info.version.toStdString());
            auto alias_entry = entry->add_aliases_info();
            alias_entry->set_remote_name(remote);
            alias_entry->set_alias(name);
        }
    }
    else if (!request->remote_name().empty())
    {
        const auto remote = request->remote_name();

        auto it = remote_image_host_map.find(remote);
        if (it == remote_image_host_map.end())
            throw std::runtime_error(fmt::format("Remote \"{}\" is unknown.", remote));

        if (!mp::platform::is_remote_supported(remote))
            throw std::runtime_error(fmt::format(
                "{} is not a supported remote. Please use `multipass find` for list of supported images.", remote));

        auto vm_images_info = it->second->all_images_for(remote, request->allow_unsupported());
        for (const auto& info : vm_images_info)
        {
            if (!info.aliases.empty())
            {
                auto entry = response.add_images_info();
                for (const auto& alias : info.aliases)
                {
                    if (!mp::platform::is_alias_supported(alias.toStdString(), remote))
                        continue;

                    auto alias_entry = entry->add_aliases_info();
                    alias_entry->set_remote_name(request->remote_name());
                    alias_entry->set_alias(alias.toStdString());
                }

                // If no aliases are found, then it's an invalid entry
                if (entry->aliases_info().empty())
                {
                    response.mutable_images_info()->RemoveLast();
                    continue;
                }

                entry->set_os(info.os.toStdString());
                entry->set_release(info.release_title.toStdString());
                entry->set_version(info.version.toStdString());
            }
        }
    }
    else
    {
        for (const auto& image_host : config->image_hosts)
        {
            std::unordered_set<std::string> image_found;
            const auto default_remote{"release"};
            auto action = [&response, &image_found, default_remote, request](const std::string& remote,
                                                                             const mp::VMImageInfo& info) {
                if (!mp::platform::is_remote_supported(remote))
                    return;

                if (info.supported || request->allow_unsupported())
                {
                    if (image_found.find(info.release_title.toStdString()) == image_found.end())
                    {
                        const auto supported_aliases = filter_unsupported_aliases(info.aliases, remote);
                        if (!supported_aliases.empty())
                        {
                            auto entry = response.add_images_info();
                            for (const auto& alias : supported_aliases)
                            {
                                auto alias_entry = entry->add_aliases_info();
                                if (remote != default_remote)
                                    alias_entry->set_remote_name(remote);
                                alias_entry->set_alias(alias.toStdString());
                            }

                            image_found.insert(info.release_title.toStdString());
                            entry->set_os(info.os.toStdString());
                            entry->set_release(info.release_title.toStdString());
                            entry->set_version(info.version.toStdString());
                        }
                    }
                }
            };

            image_host->for_each_entry_do(action);
        }
    }
    server->Write(response);
    status_promise->set_value(grpc::Status::OK);
}
catch (const std::exception& e)
{
    status_promise->set_value(grpc::Status(grpc::StatusCode::FAILED_PRECONDITION, e.what(), ""));
}

void mp::Daemon::info(const InfoRequest* request, grpc::ServerWriter<InfoReply>* server,
                      std::promise<grpc::Status>* status_promise) // clang-format off
try // clang-format on
{
    mpl::ClientLogger<InfoReply> logger{mpl::level_from(request->verbosity_level()), *config->logger, server};
    InfoReply response;

    fmt::memory_buffer errors;
    std::vector<decltype(vm_instances)::key_type> instances_for_info;

    if (request->instance_names().instance_name().empty())
    {
        for (auto& pair : vm_instances)
            instances_for_info.push_back(pair.first);
    }
    else
    {
        for (const auto& name : request->instance_names().instance_name())
            instances_for_info.push_back(name);
    }

    for (const auto& name : instances_for_info)
    {
        auto it = vm_instances.find(name);
        bool deleted{false};
        if (it == vm_instances.end())
        {
            it = deleted_instances.find(name);
            if (it == deleted_instances.end())
            {
                fmt::format_to(errors, "instance \"{}\" does not exist\n", name);
                continue;
            }
            deleted = true;
        }

        auto info = response.add_info();
        auto& vm = it->second;
        auto present_state = vm->current_state();
        info->set_name(name);
        if (deleted)
        {
            info->mutable_instance_status()->set_status(mp::InstanceStatus::DELETED);
        }
        else
        {
            info->mutable_instance_status()->set_status(grpc_instance_status_for(present_state));
        }

        auto vm_image = fetch_image_for(name, config->factory->fetch_type(), *config->vault);
        auto original_release = vm_image.original_release;

        if (!vm_image.id.empty() && original_release.empty())
        {
            try
            {
                auto vm_image_info = config->image_hosts.back()->info_for_full_hash(vm_image.id);
                original_release = vm_image_info.release_title.toStdString();
            }
            catch (const std::exception& e)
            {
                mpl::log(mpl::Level::warning, category, fmt::format("Cannot fetch image information: {}", e.what()));
            }
        }

        info->set_image_release(original_release);
        info->set_id(vm_image.id);

        auto vm_specs = vm_instance_specs[name];

        auto mount_info = info->mutable_mount_info();

        mount_info->set_longest_path_len(0);

        for (const auto& mount : vm_specs.mounts)
        {
            if (mount.second.source_path.size() > mount_info->longest_path_len())
            {
                mount_info->set_longest_path_len(mount.second.source_path.size());
            }

            auto entry = mount_info->add_mount_paths();
            entry->set_source_path(mount.second.source_path);
            entry->set_target_path(mount.first);

            for (const auto& uid_map : mount.second.uid_map)
            {
                (*entry->mutable_mount_maps()->mutable_uid_map())[uid_map.first] = uid_map.second;
            }
            for (const auto& gid_map : mount.second.gid_map)
            {
                (*entry->mutable_mount_maps()->mutable_gid_map())[gid_map.first] = gid_map.second;
            }
        }

        if (mp::utils::is_running(present_state))
        {
            mp::SSHSession session{vm->ssh_hostname(), vm->ssh_port(), vm_specs.ssh_username,
                                   *config->ssh_key_provider};

            auto run_in_vm = [&session](const std::string& cmd) {
                auto proc = session.exec(cmd);
                if (proc.exit_code() != 0)
                {
                    auto error_msg = proc.read_std_error();
                    mpl::log(
                        mpl::Level::warning, category,
                        fmt::format("failed to run '{}', error message: '{}'", cmd, mp::utils::trim_end(error_msg)));
                    return std::string{};
                }

                auto output = proc.read_std_output();
                if (output.empty())
                {
                    mpl::log(mpl::Level::warning, category, fmt::format("no output after running '{}'", cmd));
                    return std::string{};
                }

                return mp::utils::trim_end(output);
            };

            info->set_load(run_in_vm("cat /proc/loadavg | cut -d ' ' -f1-3"));
            info->set_memory_usage(run_in_vm("free -b | sed '1d;3d' | awk '{printf $3}'"));
            info->set_memory_total(run_in_vm("free -b | sed '1d;3d' | awk '{printf $2}'"));
            info->set_disk_usage(
                run_in_vm("df --output=used `awk '$2 == \"/\" { print $1 }' /proc/mounts` -B1 | sed 1d"));
            info->set_disk_total(
                run_in_vm("df --output=size `awk '$2 == \"/\" { print $1 }' /proc/mounts` -B1 | sed 1d"));
            info->set_ipv4(vm->ipv4());

            auto current_release = run_in_vm("lsb_release -ds");
            info->set_current_release(!current_release.empty() ? current_release : original_release);
        }
    }

    auto status = grpc_status_for(errors);
    if (status.ok())
        server->Write(response);

    status_promise->set_value(status);
}
catch (const std::exception& e)
{
    status_promise->set_value(grpc::Status(grpc::StatusCode::FAILED_PRECONDITION, e.what(), ""));
}

void mp::Daemon::list(const ListRequest* request, grpc::ServerWriter<ListReply>* server,
                      std::promise<grpc::Status>* status_promise) // clang-format off
try // clang-format on
{
    mpl::ClientLogger<ListReply> logger{mpl::level_from(request->verbosity_level()), *config->logger, server};
    ListReply response;
    config->update_prompt->populate_if_time_to_show(response.mutable_update_info());

    for (const auto& instance : vm_instances)
    {
        const auto& name = instance.first;
        const auto& vm = instance.second;
        auto present_state = vm->current_state();
        auto entry = response.add_instances();
        entry->set_name(name);
        entry->mutable_instance_status()->set_status(grpc_instance_status_for(present_state));

        // FIXME: Set the release to the cached current version when supported
        auto vm_image = fetch_image_for(name, config->factory->fetch_type(), *config->vault);
        auto current_release = vm_image.original_release;

        if (!vm_image.id.empty() && current_release.empty())
        {
            try
            {
                auto vm_image_info = config->image_hosts.back()->info_for_full_hash(vm_image.id);
                current_release = vm_image_info.release_title.toStdString();
            }
            catch (const std::exception& e)
            {
                mpl::log(mpl::Level::warning, category, fmt::format("Cannot fetch image information: {}", e.what()));
            }
        }

        entry->set_current_release(current_release);

        if (mp::utils::is_running(present_state))
            entry->set_ipv4(vm->ipv4());
    }

    for (const auto& instance : deleted_instances)
    {
        const auto& name = instance.first;
        auto entry = response.add_instances();
        entry->set_name(name);
        entry->mutable_instance_status()->set_status(mp::InstanceStatus::DELETED);
    }

    server->Write(response);
    status_promise->set_value(grpc::Status::OK);
}
catch (const std::exception& e)
{
    status_promise->set_value(grpc::Status(grpc::StatusCode::FAILED_PRECONDITION, e.what(), ""));
}

void mp::Daemon::list_networks(const ListNetworksRequest* request, grpc::ServerWriter<ListNetworksReply>* server,
                               std::promise<grpc::Status>* status_promise) // clang-format off
try // clang-format on
{
    mpl::ClientLogger<ListNetworksReply> logger{mpl::level_from(request->verbosity_level()), *config->logger, server};
    ListNetworksReply response;
    config->update_prompt->populate_if_time_to_show(response.mutable_update_info());

    const auto& iface_list = config->factory->list_networks();

    for (const auto& iface : iface_list)
    {
        auto entry = response.add_interfaces();
        entry->set_name(iface.id);
        entry->set_type(iface.type);
        entry->set_description(iface.description);
    }

    server->Write(response);
    status_promise->set_value(grpc::Status::OK);
}
catch (const std::exception& e)
{
    status_promise->set_value(grpc::Status(grpc::StatusCode::FAILED_PRECONDITION, e.what(), ""));
}

void mp::Daemon::mount(const MountRequest* request, grpc::ServerWriter<MountReply>* server,
                       std::promise<grpc::Status>* status_promise) // clang-format off
try // clang-format on
{
    mpl::ClientLogger<MountReply> logger{mpl::level_from(request->verbosity_level()), *config->logger, server};

    QFileInfo source_dir(QString::fromStdString(request->source_path()));
    if (!source_dir.exists())
    {
        return status_promise->set_value(
            grpc::Status(grpc::StatusCode::INVALID_ARGUMENT,
                         fmt::format("source \"{}\" does not exist", request->source_path()), ""));
    }

    if (!source_dir.isDir())
    {
        return status_promise->set_value(
            grpc::Status(grpc::StatusCode::INVALID_ARGUMENT,
                         fmt::format("source \"{}\" is not a directory", request->source_path()), ""));
    }

    if (!source_dir.isReadable())
    {
        return status_promise->set_value(
            grpc::Status(grpc::StatusCode::INVALID_ARGUMENT,
                         fmt::format("source \"{}\" is not readable", request->source_path()), ""));
    }

    std::unordered_map<int, int> uid_map{request->mount_maps().uid_map().begin(),
                                         request->mount_maps().uid_map().end()};
    std::unordered_map<int, int> gid_map{request->mount_maps().gid_map().begin(),
                                         request->mount_maps().gid_map().end()};

    fmt::memory_buffer errors;
    for (const auto& path_entry : request->target_paths())
    {
        const auto name = path_entry.instance_name();
        auto it = vm_instances.find(name);
        if (it == vm_instances.end())
        {
            fmt::format_to(errors, "instance \"{}\" does not exist\n", name);
            continue;
        }

        auto target_path = path_entry.target_path();
        if (mp::utils::invalid_target_path(QString::fromStdString(target_path)))
        {
            fmt::format_to(errors, "Unable to mount to \"{}\"\n", target_path);
            continue;
        }

        if (instance_mounts.has_instance_already_mounted(name, target_path))
        {
            fmt::format_to(errors, "\"{}:{}\" is already mounted\n", name, target_path);
            continue;
        }

        auto& vm = it->second;
        auto& vm_specs = vm_instance_specs[name];

        if (vm->current_state() == mp::VirtualMachine::State::running)
        {
            try
            {
                instance_mounts.start_mount(vm.get(), request->source_path(), target_path, gid_map, uid_map);
            }
            catch (const mp::SSHFSMissingError&)
            {
                try
                {
                    // Force the deleteLater() event to process now to avoid unloading the apparmor profile
                    // later.  See https://github.com/canonical/multipass/issues/1131
                    QCoreApplication::sendPostedEvents(0, QEvent::DeferredDelete);

                    MountReply mount_reply;
                    mount_reply.set_mount_message("Enabling support for mounting");
                    server->Write(mount_reply);

                    mp::SSHSession session{vm->ssh_hostname(), vm->ssh_port(), vm_specs.ssh_username,
                                           *config->ssh_key_provider};
                    mp::utils::install_sshfs_for(name, session);
                    instance_mounts.start_mount(vm.get(), request->source_path(), target_path, gid_map, uid_map);
                }
                catch (const mp::SSHFSMissingError&)
                {
                    return status_promise->set_value(grpc_status_for_mount_error(name));
                }
            }
            catch (const std::exception& e)
            {
                fmt::format_to(errors, "error mounting \"{}\": {}", target_path, e.what());
                continue;
            }
        }

        if (vm_specs.mounts.find(target_path) != vm_specs.mounts.end())
        {
            fmt::format_to(errors, "There is already a mount defined for \"{}:{}\"\n", name, target_path);
            continue;
        }

        VMMount mount{request->source_path(), gid_map, uid_map};
        vm_specs.mounts[target_path] = mount;
    }

    persist_instances();

    status_promise->set_value(grpc_status_for(errors));
}
catch (const std::exception& e)
{
    status_promise->set_value(grpc::Status(grpc::StatusCode::FAILED_PRECONDITION, e.what(), ""));
}

void mp::Daemon::recover(const RecoverRequest* request, grpc::ServerWriter<RecoverReply>* server,
                         std::promise<grpc::Status>* status_promise) // clang-format off
try // clang-format on
{
    mpl::ClientLogger<RecoverReply> logger{mpl::level_from(request->verbosity_level()), *config->logger, server};

    const auto [instances, status] =
        find_requested_instances(request->instance_names().instance_name(), deleted_instances,
                                 std::bind(&Daemon::check_instance_exists, this, std::placeholders::_1));

    if (status.ok())
    {
        for (const auto& name : instances)
        {
            auto it = deleted_instances.find(name);
            if (it != std::end(deleted_instances))
            {
                assert(vm_instance_specs[name].deleted);
                vm_instance_specs[name].deleted = false;
                vm_instances[name] = std::move(it->second);
                deleted_instances.erase(it);
            }
            else
            {
                mpl::log(mpl::Level::debug, category,
                         fmt::format("instance \"{}\" does not need to be recovered", name));
            }
        }

        persist_instances();
    }

    status_promise->set_value(status);
}
catch (const std::exception& e)
{
    status_promise->set_value(grpc::Status(grpc::StatusCode::FAILED_PRECONDITION, e.what(), ""));
}

void mp::Daemon::ssh_info(const SSHInfoRequest* request, grpc::ServerWriter<SSHInfoReply>* server,
                          std::promise<grpc::Status>* status_promise) // clang-format off
try // clang-format on
{
    mpl::ClientLogger<SSHInfoReply> logger{mpl::level_from(request->verbosity_level()), *config->logger, server};
    SSHInfoReply response;

    for (const auto& name : request->instance_name())
    {
        auto it = vm_instances.find(name);
        if (it == vm_instances.end())
        {
            if (deleted_instances.find(name) == deleted_instances.end())
                return status_promise->set_value(
                    grpc::Status{grpc::StatusCode::NOT_FOUND, fmt::format("instance \"{}\" does not exist", name)});
            else
                return status_promise->set_value(
                    grpc::Status{grpc::StatusCode::INVALID_ARGUMENT, fmt::format("instance \"{}\" is deleted", name)});
        }

        auto& vm = it->second;
        if (vm->current_state() == VirtualMachine::State::unknown)
            throw std::runtime_error("Cannot retrieve credentials in unknown state");

        if (!mp::utils::is_running(vm->current_state()))
        {
            return status_promise->set_value(
                grpc::Status(grpc::StatusCode::ABORTED, fmt::format("instance \"{}\" is not running", name)));
        }

        if (vm->state == VirtualMachine::State::delayed_shutdown)
        {
            if (delayed_shutdown_instances[name]->get_time_remaining() <= std::chrono::minutes(1))
            {
                return status_promise->set_value(
                    grpc::Status(grpc::StatusCode::FAILED_PRECONDITION,
                                 fmt::format("\"{}\" is scheduled to shut down in less than a minute, use "
                                             "'multipass stop --cancel {}' to cancel the shutdown.",
                                             name, name),
                                 ""));
            }
        }

        mp::SSHInfo ssh_info;
        ssh_info.set_host(vm->ssh_hostname());
        ssh_info.set_port(vm->ssh_port());
        ssh_info.set_priv_key_base64(config->ssh_key_provider->private_key_as_base64());
        ssh_info.set_username(vm->ssh_username());
        (*response.mutable_ssh_info())[name] = ssh_info;
    }

    server->Write(response);
    status_promise->set_value(grpc::Status::OK);
}
catch (const std::exception& e)
{
    status_promise->set_value(grpc::Status(grpc::StatusCode::FAILED_PRECONDITION, e.what(), ""));
}

void mp::Daemon::start(const StartRequest* request, grpc::ServerWriter<StartReply>* server,
                       std::promise<grpc::Status>* status_promise) // clang-format off
try // clang-format on
{
    mpl::ClientLogger<StartReply> logger{mpl::level_from(request->verbosity_level()), *config->logger, server};

    if (!instances_running(vm_instances))
        config->factory->hypervisor_health_check();

    mp::StartError start_error;
    auto* errors = start_error.mutable_instance_errors();

    std::vector<decltype(vm_instances)::key_type> vms;
    for (const auto& name : request->instance_names().instance_name())
    {
        auto it = vm_instances.find(name);
        if (it == vm_instances.end())
            errors->insert({name, deleted_instances.find(name) == deleted_instances.end()
                                      ? mp::StartError::DOES_NOT_EXIST
                                      : mp::StartError::INSTANCE_DELETED});
        else if (it->second->current_state() == VirtualMachine::State::delayed_shutdown)
            delayed_shutdown_instances.erase(name);
        else if (it->second->current_state() != VirtualMachine::State::running)
            vms.push_back(name);
    }

    if (start_error.instance_errors_size())
        return status_promise->set_value(
            grpc::Status(grpc::StatusCode::ABORTED, "instance(s) missing", start_error.SerializeAsString()));

    if (request->instance_names().instance_name().empty())
    {
        for (auto& pair : vm_instances)
        {
            if (pair.second->current_state() == VirtualMachine::State::running)
                continue;
            vms.push_back(pair.first);
        }
    }

    for (const auto& name : vms)
    {
        auto it = vm_instances.find(name);
        auto state = it->second->current_state();
        if (state != VirtualMachine::State::starting && state != VirtualMachine::State::restarting)
            it->second->start();
    }

    auto future_watcher = create_future_watcher();
    future_watcher->setFuture(
        QtConcurrent::run(this, &Daemon::async_wait_for_ready_all<StartReply>, server, vms, status_promise));
}
catch (const std::exception& e)
{
    status_promise->set_value(grpc::Status(grpc::StatusCode::FAILED_PRECONDITION, e.what(), ""));
}

void mp::Daemon::stop(const StopRequest* request, grpc::ServerWriter<StopReply>* server,
                      std::promise<grpc::Status>* status_promise) // clang-format off
try // clang-format on
{
    mpl::ClientLogger<StopReply> logger{mpl::level_from(request->verbosity_level()), *config->logger, server};

    auto [instances, status] =
        find_requested_instances(request->instance_names().instance_name(), vm_instances,
                                 std::bind(&Daemon::check_instance_operational, this, std::placeholders::_1));

    if (status.ok())
    {
        std::function<grpc::Status(VirtualMachine&)> operation;
        if (request->cancel_shutdown())
            operation = std::bind(&Daemon::cancel_vm_shutdown, this, std::placeholders::_1);
        else
            operation = std::bind(&Daemon::shutdown_vm, this, std::placeholders::_1,
                                  std::chrono::minutes(request->time_minutes()));

        status = cmd_vms(instances, operation);
    }

    status_promise->set_value(status);
}
catch (const std::exception& e)
{
    status_promise->set_value(grpc::Status(grpc::StatusCode::FAILED_PRECONDITION, e.what(), ""));
}

void mp::Daemon::suspend(const SuspendRequest* request, grpc::ServerWriter<SuspendReply>* server,
                         std::promise<grpc::Status>* status_promise) // clang-format off
try // clang-format on
{
    mpl::ClientLogger<SuspendReply> logger{mpl::level_from(request->verbosity_level()), *config->logger, server};

    fmt::memory_buffer errors;
    std::vector<decltype(vm_instances)::key_type> instances_to_suspend;
    for (const auto& name : request->instance_names().instance_name())
    {
        auto it = vm_instances.find(name);
        if (it == vm_instances.end())
        {
            it = deleted_instances.find(name);
            if (it == deleted_instances.end())
                fmt::format_to(errors, "instance \"{}\" does not exist\n", name);
            else
                fmt::format_to(errors, "instance \"{}\" is deleted\n", name);
            continue;
        }
        instances_to_suspend.push_back(name);
    }

    auto status = grpc_status_for(errors);
    if (status.ok())
    {
        if (instances_to_suspend.empty())
        {
            for (auto& pair : vm_instances)
                instances_to_suspend.push_back(pair.first);
        }

        status = cmd_vms(instances_to_suspend, [this](auto& vm) {
            vm.suspend();
            instance_mounts.stop_all_mounts_for_instance(vm.vm_name);
            return grpc::Status::OK;
        });
    }

    status_promise->set_value(status);
}
catch (const std::exception& e)
{
    status_promise->set_value(grpc::Status(grpc::StatusCode::FAILED_PRECONDITION, e.what(), ""));
}

void mp::Daemon::restart(const RestartRequest* request, grpc::ServerWriter<RestartReply>* server,
                         std::promise<grpc::Status>* status_promise) // clang-format off
try // clang-format on
{
    mpl::ClientLogger<RestartReply> logger{mpl::level_from(request->verbosity_level()), *config->logger, server};

    auto [instances, status] =
        find_requested_instances(request->instance_names().instance_name(), vm_instances,
                                 std::bind(&Daemon::check_instance_operational, this, std::placeholders::_1));

    if (!status.ok())
    {
        return status_promise->set_value(status);
    }

    status = cmd_vms(instances,
                     std::bind(&Daemon::reboot_vm, this, std::placeholders::_1)); // 1st pass to reboot all targets

    if (!status.ok())
    {
        return status_promise->set_value(status);
    }

    auto future_watcher = create_future_watcher();
    future_watcher->setFuture(
        QtConcurrent::run(this, &Daemon::async_wait_for_ready_all<RestartReply>, server, instances, status_promise));
}
catch (const std::exception& e)
{
    status_promise->set_value(grpc::Status(grpc::StatusCode::FAILED_PRECONDITION, e.what(), ""));
}

void mp::Daemon::delet(const DeleteRequest* request, grpc::ServerWriter<DeleteReply>* server,
                       std::promise<grpc::Status>* status_promise) // clang-format off
try // clang-format on
{
    mpl::ClientLogger<DeleteReply> logger{mpl::level_from(request->verbosity_level()), *config->logger, server};

    const auto [operational_instances_to_delete, trashed_instances_to_delete, status] =
        find_instances_to_delete(request->instance_names().instance_name(), vm_instances, deleted_instances);

    if (status.ok())
    {
        const bool purge = request->purge();

        for (const auto& name : operational_instances_to_delete)
        {
            assert(!vm_instance_specs[name].deleted);

            auto& instance = vm_instances[name];

            if (instance->current_state() == VirtualMachine::State::delayed_shutdown)
                delayed_shutdown_instances.erase(name);

            instance_mounts.stop_all_mounts_for_instance(name);
            instance->shutdown();

            if (purge)
                release_resources(name);
            else
            {
                deleted_instances[name] = std::move(instance);
                vm_instance_specs[name].deleted = true;
            }

            vm_instances.erase(name);
        }

        if (purge)
        {
            for (const auto& name : trashed_instances_to_delete)
            {
                assert(vm_instance_specs[name].deleted);
                release_resources(name);
                deleted_instances.erase(name);
            }
        }

        persist_instances();
    }

    status_promise->set_value(status);
}
catch (const std::exception& e)
{
    status_promise->set_value(grpc::Status(grpc::StatusCode::FAILED_PRECONDITION, e.what(), ""));
}

void mp::Daemon::umount(const UmountRequest* request, grpc::ServerWriter<UmountReply>* server,
                        std::promise<grpc::Status>* status_promise) // clang-format off
try // clang-format on
{
    mpl::ClientLogger<UmountReply> logger{mpl::level_from(request->verbosity_level()), *config->logger, server};

    fmt::memory_buffer errors;
    for (const auto& path_entry : request->target_paths())
    {
        const auto name = path_entry.instance_name();
        auto it = vm_instances.find(name);
        if (it == vm_instances.end())
        {
            fmt::format_to(errors, "instance \"{}\" does not exist\n", name);
            continue;
        }

        auto target_path = path_entry.target_path();
        auto& mounts = vm_instance_specs[name].mounts;
        auto& vm = it->second;

        // Empty target path indicates removing all mounts for the VM instance
        if (target_path.empty())
        {
            instance_mounts.stop_all_mounts_for_instance(name);
            mounts.clear();
        }
        else
        {
            if (vm->current_state() == mp::VirtualMachine::State::running)
            {
                if (!instance_mounts.stop_mount(name, target_path))
                {
                    fmt::format_to(errors, "\"{}\" is not mounted\n", target_path);
                }
            }

            auto erased = mounts.erase(target_path);
            if (!erased)
            {
                fmt::format_to(errors, "\"{}\" not found in database\n", target_path);
            }
        }
    }

    persist_instances();

    status_promise->set_value(grpc_status_for(errors));
}
catch (const std::exception& e)
{
    status_promise->set_value(grpc::Status(grpc::StatusCode::FAILED_PRECONDITION, e.what(), ""));
}

void mp::Daemon::version(const VersionRequest* request, grpc::ServerWriter<VersionReply>* server,
                         std::promise<grpc::Status>* status_promise)
{
    mpl::ClientLogger<VersionReply> logger{mpl::level_from(request->verbosity_level()), *config->logger, server};

    VersionReply reply;
    reply.set_version(multipass::version_string);
    config->update_prompt->populate(reply.mutable_update_info());
    server->Write(reply);
    status_promise->set_value(grpc::Status::OK);
}

void mp::Daemon::on_shutdown()
{
}

void mp::Daemon::on_resume()
{
}

void mp::Daemon::on_stop()
{
}

void mp::Daemon::on_suspend()
{
}

void mp::Daemon::on_restart(const std::string& name)
{
    auto future_watcher = create_future_watcher();
    future_watcher->setFuture(QtConcurrent::run(this, &Daemon::async_wait_for_ready_all<StartReply>, nullptr,
                                                std::vector<std::string>{name}, nullptr));
}

void mp::Daemon::persist_state_for(const std::string& name, const VirtualMachine::State& state)
{
    vm_instance_specs[name].state = state;
    persist_instances();
}

void mp::Daemon::update_metadata_for(const std::string& name, const QJsonObject& metadata)
{
    vm_instance_specs[name].metadata = metadata;

    persist_instances();
}

QJsonObject mp::Daemon::retrieve_metadata_for(const std::string& name)
{
    return vm_instance_specs[name].metadata;
}

QJsonArray to_json_array(const std::vector<mp::NetworkInterface>& extra_interfaces)
{
    QJsonArray json;

    for (const auto& interface : extra_interfaces)
    {
        QJsonObject entry;
        entry.insert("id", QString::fromStdString(interface.id));
        entry.insert("mac_address", QString::fromStdString(interface.mac_address));
        entry.insert("auto_mode", interface.auto_mode);
        json.append(entry);
    }

    return json;
}

void mp::Daemon::persist_instances()
{
    auto vm_spec_to_json = [](const mp::VMSpecs& specs) -> QJsonObject {
        QJsonObject json;
        json.insert("num_cores", specs.num_cores);
        json.insert("mem_size", QString::number(specs.mem_size.in_bytes()));
        json.insert("disk_space", QString::number(specs.disk_space.in_bytes()));
        json.insert("ssh_username", QString::fromStdString(specs.ssh_username));
        json.insert("state", static_cast<int>(specs.state));
        json.insert("deleted", specs.deleted);
        json.insert("metadata", specs.metadata);

        // Write the networking information. Write first a field "mac_addr" containing the MAC address of the
        // default network interface. Then, write all the information about the rest of the interfaces.
        json.insert("mac_addr", QString::fromStdString(specs.default_interface.mac_address));
        json.insert("extra_interfaces", to_json_array(specs.extra_interfaces));

        QJsonArray mounts;
        for (const auto& mount : specs.mounts)
        {
            QJsonObject entry;
            entry.insert("source_path", QString::fromStdString(mount.second.source_path));
            entry.insert("target_path", QString::fromStdString(mount.first));

            QJsonArray uid_map;
            for (const auto& map : mount.second.uid_map)
            {
                QJsonObject map_entry;
                map_entry.insert("host_uid", map.first);
                map_entry.insert("instance_uid", map.second);

                uid_map.append(map_entry);
            }

            entry.insert("uid_mappings", uid_map);

            QJsonArray gid_map;
            for (const auto& map : mount.second.gid_map)
            {
                QJsonObject map_entry;
                map_entry.insert("host_gid", map.first);
                map_entry.insert("instance_gid", map.second);

                gid_map.append(map_entry);
            }

            entry.insert("gid_mappings", gid_map);
            mounts.append(entry);
        }

        json.insert("mounts", mounts);
        return json;
    };
    QJsonObject instance_records_json;
    for (const auto& record : vm_instance_specs)
    {
        auto key = QString::fromStdString(record.first);
        instance_records_json.insert(key, vm_spec_to_json(record.second));
    }
    QDir data_dir{
        mp::utils::backend_directory_path(config->data_directory, config->factory->get_backend_directory_name())};
    mp::write_json(instance_records_json, data_dir.filePath(instance_db_name));
}

void mp::Daemon::release_resources(const std::string& instance)
{
    config->factory->remove_resources_for(instance);
    config->vault->remove(instance);
    vm_instance_specs.erase(instance);
}

std::string mp::Daemon::check_instance_operational(const std::string& instance_name) const
{
    if (vm_instances.find(instance_name) == std::cend(vm_instances))
    {
        if (deleted_instances.find(instance_name) == std::cend(deleted_instances))
            return fmt::format("instance \"{}\" does not exist\n", instance_name);
        else
            return fmt::format("instance \"{}\" is deleted\n", instance_name);
    }

    return {};
}

std::string mp::Daemon::check_instance_exists(const std::string& instance_name) const
{
    if (vm_instances.find(instance_name) == std::cend(vm_instances) &&
        deleted_instances.find(instance_name) == std::cend(deleted_instances))
        return fmt::format("instance \"{}\" does not exist\n", instance_name);

    return {};
}

void mp::Daemon::create_vm(const CreateRequest* request, grpc::ServerWriter<CreateReply>* server,
                           std::promise<grpc::Status>* status_promise, bool start)
{
    auto checked_args = validate_create_arguments(request);

    if (!checked_args.option_errors.error_codes().empty())
    {
        return status_promise->set_value(grpc::Status(grpc::StatusCode::INVALID_ARGUMENT, "Invalid arguments supplied",
                                                      checked_args.option_errors.SerializeAsString()));
    }

    auto name = name_from(checked_args.instance_name, *config->name_generator, vm_instances);

    if (vm_instances.find(name) != vm_instances.end() || deleted_instances.find(name) != deleted_instances.end())
    {
        CreateError create_error;
        create_error.add_error_codes(CreateError::INSTANCE_EXISTS);

        return status_promise->set_value(grpc::Status(grpc::StatusCode::INVALID_ARGUMENT,
                                                      fmt::format("instance \"{}\" already exists", name),
                                                      create_error.SerializeAsString()));
    }

    if (preparing_instances.find(name) != preparing_instances.end())
    {
        CreateError create_error;
        create_error.add_error_codes(CreateError::INSTANCE_EXISTS);

        return status_promise->set_value(grpc::Status(grpc::StatusCode::INVALID_ARGUMENT,
                                                      fmt::format("instance \"{}\" is being prepared", name),
                                                      create_error.SerializeAsString()));
    }

    if (!instances_running(vm_instances))
        config->factory->hypervisor_health_check();

    preparing_instances.insert(name);

    auto prepare_future_watcher = new QFutureWatcher<VirtualMachineDescription>();

    QObject::connect(
        prepare_future_watcher, &QFutureWatcher<VirtualMachineDescription>::finished,
        [this, server, status_promise, name, start, prepare_future_watcher] {
            try
            {
                auto vm_desc = prepare_future_watcher->future().result();

                vm_instances[name] = config->factory->create_virtual_machine(vm_desc, *this);
                vm_instance_specs[name] = {vm_desc.num_cores,
                                           vm_desc.mem_size,
                                           vm_desc.disk_space,
                                           vm_desc.default_interface,
                                           vm_desc.extra_interfaces,
                                           config->ssh_username,
                                           VirtualMachine::State::off,
                                           {},
                                           false,
                                           QJsonObject()};
                preparing_instances.erase(name);

                persist_instances();

                if (start)
                {
                    LaunchReply reply;
                    reply.set_create_message("Starting " + name);
                    server->Write(reply);

                    auto& vm = vm_instances[name];
                    vm->start();

                    auto future_watcher = create_future_watcher([this, server, name] {
                        LaunchReply reply;
                        reply.set_vm_instance_name(name);
                        config->update_prompt->populate_if_time_to_show(reply.mutable_update_info());
                        server->Write(reply);
                    });
                    future_watcher->setFuture(QtConcurrent::run(this, &Daemon::async_wait_for_ready_all<LaunchReply>,
                                                                server, std::vector<std::string>{name},
                                                                status_promise));
                }
                else
                {
                    status_promise->set_value(grpc::Status::OK);
                }
            }
            catch (const std::exception& e)
            {
                preparing_instances.erase(name);
                release_resources(name);
                vm_instances.erase(name);
                persist_instances();
                status_promise->set_value(grpc::Status(grpc::StatusCode::FAILED_PRECONDITION, e.what(), ""));
            }

            delete prepare_future_watcher;
        });

    auto make_vm_description = [this, server, request, name, checked_args]() mutable -> VirtualMachineDescription {
        try
        {
            auto query = query_from(request, name);

            auto progress_monitor = [server](int progress_type, int percentage) {
                CreateReply create_reply;
                create_reply.mutable_launch_progress()->set_percent_complete(std::to_string(percentage));
                create_reply.mutable_launch_progress()->set_type((CreateProgress::ProgressTypes)progress_type);
                return server->Write(create_reply);
            };

            auto prepare_action = [this, server, &name](const VMImage& source_image) -> VMImage {
                CreateReply reply;
                reply.set_create_message("Preparing image for " + name);
                server->Write(reply);

<<<<<<< HEAD
                const auto image_size = config->vault->minimum_image_size_for(vm_image.id);
                const auto disk_space = compute_final_image_size(image_size, checked_args.disk_space, config->data_directory);
=======
                return config->factory->prepare_source_image(source_image);
            };
>>>>>>> 1f96ef7e

            auto fetch_type = config->factory->fetch_type();

            CreateReply reply;
            reply.set_create_message("Creating " + name);
            server->Write(reply);
            auto vm_image = config->vault->fetch_image(fetch_type, query, prepare_action, progress_monitor);

            const auto image_size = config->vault->minimum_image_size_for(vm_image.id);
            const auto disk_space = compute_final_image_size(image_size, checked_args.disk_space);

            reply.set_create_message("Configuring " + name);
            server->Write(reply);

            // This set stores the MAC's which need to be in the allocated_mac_addrs if everything goes well.
            auto new_macs = allocated_mac_addrs;

            // let the backend re-interpret the id and check for repetition of requested macs
            for (auto& iface : checked_args.extra_interfaces)
            {
                iface.id = config->factory->reinterpret_interface_id(iface.id);
                if (!iface.mac_address.empty() && !new_macs.insert(iface.mac_address).second)
                    throw std::runtime_error(fmt::format("Repeated MAC address {}", iface.mac_address));
            }

            // generate missing macs in a second pass, to avoid repeating macs that the user requested
            for (auto& iface : checked_args.extra_interfaces)
                if (iface.mac_address.empty())
                    iface.mac_address = generate_unused_mac_address(new_macs);

            // Generate a default network interface.
            mp::NetworkInterface default_interface{"default", generate_unused_mac_address(new_macs), true};

            auto vendor_data_cloud_init_config =
                make_cloud_init_vendor_config(*config->ssh_key_provider, request->time_zone(), config->ssh_username,
                                              config->factory->get_backend_version_string().toStdString());
            auto meta_data_cloud_init_config = make_cloud_init_meta_config(name);
            auto user_data_cloud_init_config = YAML::Load(request->cloud_init_user_data());
            prepare_user_data(user_data_cloud_init_config, vendor_data_cloud_init_config);
            auto network_data_cloud_init_config =
                make_cloud_init_network_config(default_interface, checked_args.extra_interfaces);

            // Everything went well, add the MAC addresses used in this instance.
            allocated_mac_addrs = std::move(new_macs);

            auto vm_desc = to_machine_desc(request, name, checked_args.mem_size, disk_space, default_interface,
                                           checked_args.extra_interfaces, config->ssh_username, vm_image,
                                           meta_data_cloud_init_config, user_data_cloud_init_config,
                                           vendor_data_cloud_init_config, network_data_cloud_init_config);

            config->factory->prepare_instance_image(vm_image, vm_desc);

            return vm_desc;
        }
        catch (const std::exception& e)
        {
            throw CreateImageException(e.what());
        }
    };

    prepare_future_watcher->setFuture(QtConcurrent::run(make_vm_description));
}

grpc::Status mp::Daemon::reboot_vm(VirtualMachine& vm)
{
    if (vm.state == VirtualMachine::State::delayed_shutdown)
        delayed_shutdown_instances.erase(vm.vm_name);

    if (!mp::utils::is_running(vm.current_state()))
        return grpc::Status{grpc::StatusCode::INVALID_ARGUMENT,
                            fmt::format("instance \"{}\" is not running", vm.vm_name), ""};

    mpl::log(mpl::Level::debug, category, fmt::format("Rebooting {}", vm.vm_name));
    return ssh_reboot(vm.ssh_hostname(), vm.ssh_port(), vm.ssh_username(), *config->ssh_key_provider);
}

grpc::Status mp::Daemon::shutdown_vm(VirtualMachine& vm, const std::chrono::milliseconds delay)
{
    const auto& name = vm.vm_name;
    const auto& state = vm.current_state();

    using St = VirtualMachine::State;
    const auto skip_states = {St::off, St::stopped, St::suspended};

    if (std::none_of(cbegin(skip_states), cend(skip_states), [&state](const auto& st) { return state == st; }))
    {
        delayed_shutdown_instances.erase(name);

        mp::optional<mp::SSHSession> session;
        try
        {
            session = mp::SSHSession{vm.ssh_hostname(), vm.ssh_port(), vm.ssh_username(), *config->ssh_key_provider};
        }
        catch (const std::exception& e)
        {
            mpl::log(mpl::Level::info, category,
                     fmt::format("Cannot open ssh session on \"{}\" shutdown: {}", name, e.what()));
        }

        auto& shutdown_timer = delayed_shutdown_instances[name] = std::make_unique<DelayedShutdownTimer>(
            &vm, std::move(session),
            std::bind(&SSHFSMounts::stop_all_mounts_for_instance, &instance_mounts, std::placeholders::_1));

        QObject::connect(shutdown_timer.get(), &DelayedShutdownTimer::finished,
                         [this, name]() { delayed_shutdown_instances.erase(name); });

        shutdown_timer->start(delay);
    }
    else
        mpl::log(mpl::Level::debug, category, fmt::format("instance \"{}\" does not need stopping", name));

    return grpc::Status::OK;
}

grpc::Status mp::Daemon::cancel_vm_shutdown(const VirtualMachine& vm)
{
    auto it = delayed_shutdown_instances.find(vm.vm_name);
    if (it != delayed_shutdown_instances.end())
        delayed_shutdown_instances.erase(it);
    else
        mpl::log(mpl::Level::debug, category,
                 fmt::format("no delayed shutdown to cancel on instance \"{}\"", vm.vm_name));

    return grpc::Status::OK;
}

grpc::Status mp::Daemon::cmd_vms(const std::vector<std::string>& tgts, std::function<grpc::Status(VirtualMachine&)> cmd)
{ /* TODO: use this in commands, rather than repeating the same logic.
  std::function involves some overhead, but it should be negligible here and
  it gives clear error messages on type mismatch (!= templated callable). */
    for (const auto& tgt : tgts)
    {
        const auto st = cmd(*vm_instances.at(tgt));
        if (!st.ok())
            return st; // Fail early
    }

    return grpc::Status::OK;
}

QFutureWatcher<mp::Daemon::AsyncOperationStatus>*
mp::Daemon::create_future_watcher(std::function<void()> const& finished_op)
{
    async_future_watchers.emplace_back(std::make_unique<QFutureWatcher<AsyncOperationStatus>>());

    auto future_watcher = async_future_watchers.back().get();
    QObject::connect(future_watcher, &QFutureWatcher<AsyncOperationStatus>::finished,
                     [this, future_watcher, finished_op] {
                         finished_op();
                         finish_async_operation(future_watcher->future());
                     });

    return future_watcher;
}

template <typename Reply>
error_string mp::Daemon::async_wait_for_ssh_and_start_mounts_for(const std::string& name,
                                                                 grpc::ServerWriter<Reply>* server)
{
    fmt::memory_buffer errors;
    try
    {
        auto it = vm_instances.find(name);
        auto vm = it->second;
        vm->wait_until_ssh_up(up_timeout);

        if (std::is_same<Reply, LaunchReply>::value)
        {
            if (server)
            {
                Reply reply;
                reply.set_reply_message("Waiting for initialization to complete");
                server->Write(reply);
            }

            mp::utils::wait_for_cloud_init(vm.get(), cloud_init_timeout, *config->ssh_key_provider);
        }

        std::vector<std::string> invalid_mounts;
        auto& mounts = vm_instance_specs[name].mounts;
        auto& vm_specs = vm_instance_specs[name];
        for (const auto& mount_entry : mounts)
        {
            auto& target_path = mount_entry.first;
            auto& source_path = mount_entry.second.source_path;
            auto& uid_map = mount_entry.second.uid_map;
            auto& gid_map = mount_entry.second.gid_map;

            try
            {
                instance_mounts.start_mount(vm.get(), source_path, target_path, gid_map, uid_map);
            }
            catch (const mp::SSHFSMissingError&)
            {
                try
                {
                    if (server)
                    {
                        Reply reply;
                        reply.set_reply_message("Enabling support for mounting");
                        server->Write(reply);
                    }

                    mp::SSHSession session{vm->ssh_hostname(), vm->ssh_port(), vm_specs.ssh_username,
                                           *config->ssh_key_provider};
                    mp::utils::install_sshfs_for(name, session);
                    instance_mounts.start_mount(vm.get(), source_path, target_path, gid_map, uid_map);
                }
                catch (const mp::SSHFSMissingError&)
                {
                    fmt::format_to(errors, sshfs_error_template + "\n", name);
                    break;
                }
            }
            catch (const std::exception& e)
            {
                fmt::format_to(errors, "Removing \"{}\": {}\n", target_path, e.what());
                invalid_mounts.push_back(target_path);
            }
            persist_instances();
        }
    }
    catch (const std::exception& e)
    {
        fmt::format_to(errors, e.what());
    }

    return fmt::to_string(errors);
}

template <typename Reply>
mp::Daemon::AsyncOperationStatus mp::Daemon::async_wait_for_ready_all(grpc::ServerWriter<Reply>* server,
                                                                      const std::vector<std::string>& vms,
                                                                      std::promise<grpc::Status>* status_promise)
{
    QFutureSynchronizer<std::string> start_synchronizer;
    {
        std::lock_guard<decltype(start_mutex)> lock{start_mutex};
        for (const auto& name : vms)
        {
            if (async_running_futures.find(name) != async_running_futures.end())
            {
                start_synchronizer.addFuture(async_running_futures[name]);
            }
            else
            {
                auto future =
                    QtConcurrent::run(this, &Daemon::async_wait_for_ssh_and_start_mounts_for<Reply>, name, server);
                async_running_futures[name] = future;
                start_synchronizer.addFuture(future);
            }
        }
    }

    start_synchronizer.waitForFinished();

    {
        std::lock_guard<decltype(start_mutex)> lock{start_mutex};
        for (const auto& name : vms)
        {
            async_running_futures.erase(name);
        }
    }

    fmt::memory_buffer errors;
    for (const auto& future : start_synchronizer.futures())
    {
        auto error = future.result();
        if (!error.empty())
        {
            fmt::format_to(errors, "{}\n", error);
        }
    }

    if (server && std::is_same<Reply, StartReply>::value)
    {
        if (config->update_prompt->is_time_to_show())
        {
            Reply reply;
            config->update_prompt->populate(reply.mutable_update_info());
            server->Write(reply);
        }
    }

    return {grpc_status_for(errors), status_promise};
}

void mp::Daemon::finish_async_operation(QFuture<AsyncOperationStatus> async_future)
{
    auto it = std::find_if(async_future_watchers.begin(), async_future_watchers.end(),
                           [&async_future](const std::unique_ptr<QFutureWatcher<AsyncOperationStatus>>& watcher) {
                               return watcher->future() == async_future;
                           });

    if (it != async_future_watchers.end())
    {
        async_future_watchers.erase(it);
    }

    auto async_op_result = async_future.result();

    if (!async_op_result.status.ok())
        persist_instances();

    if (async_op_result.status_promise)
        async_op_result.status_promise->set_value(async_op_result.status);
}<|MERGE_RESOLUTION|>--- conflicted
+++ resolved
@@ -697,8 +697,7 @@
 // Computes the final size of an image, but also checks if the value given by the user is bigger than or equal than
 // the size of the image.
 mp::MemorySize compute_final_image_size(const mp::MemorySize image_size,
-                                        mp::optional<mp::MemorySize> command_line_value,
-                                        mp::Path data_directory)
+                                        mp::optional<mp::MemorySize> command_line_value, mp::Path data_directory)
 {
     mp::MemorySize disk_space{};
 
@@ -720,7 +719,7 @@
     auto available_bytes = QStorageInfo(QDir(data_directory)).bytesAvailable();
     if (available_bytes == -1)
     {
-        throw std::runtime_error(fmt::format("Failed to determine information about the volume containing {}", 
+        throw std::runtime_error(fmt::format("Failed to determine information about the volume containing {}",
                                              data_directory.toStdString()));
     }
     std::string available_bytes_str = QString::number(available_bytes).toStdString();
@@ -2168,13 +2167,8 @@
                 reply.set_create_message("Preparing image for " + name);
                 server->Write(reply);
 
-<<<<<<< HEAD
-                const auto image_size = config->vault->minimum_image_size_for(vm_image.id);
-                const auto disk_space = compute_final_image_size(image_size, checked_args.disk_space, config->data_directory);
-=======
                 return config->factory->prepare_source_image(source_image);
             };
->>>>>>> 1f96ef7e
 
             auto fetch_type = config->factory->fetch_type();
 
@@ -2184,7 +2178,8 @@
             auto vm_image = config->vault->fetch_image(fetch_type, query, prepare_action, progress_monitor);
 
             const auto image_size = config->vault->minimum_image_size_for(vm_image.id);
-            const auto disk_space = compute_final_image_size(image_size, checked_args.disk_space);
+            const auto disk_space =
+                compute_final_image_size(image_size, checked_args.disk_space, config->data_directory);
 
             reply.set_create_message("Configuring " + name);
             server->Write(reply);
