/*
 * Copyright (C) 2017-2021 Canonical, Ltd.
 *
 * This program is free software; you can redistribute it and/or modify
 * it under the terms of the GNU General Public License as published by
 * the Free Software Foundation; version 3.
 *
 * This program is distributed in the hope that it will be useful,
 * but WITHOUT ANY WARRANTY; without even the implied warranty of
 * MERCHANTABILITY or FITNESS FOR A PARTICULAR PURPOSE.  See the
 * GNU General Public License for more details.
 *
 * You should have received a copy of the GNU General Public License
 * along with this program.  If not, see <http://www.gnu.org/licenses/>.
 *
 */

#include "client.h"

#include <multipass/cli/client_common.h>
#include <multipass/console.h>
#include <multipass/constants.h>
#include <multipass/top_catch_all.h>

#include <QCoreApplication>

namespace mp = multipass;

namespace
{
int main_impl(int argc, char* argv[])
{
    QCoreApplication app(argc, argv);
    QCoreApplication::setApplicationName(mp::client_name);

    mp::Console::setup_environment();
    auto term = mp::Terminal::make_terminal();

<<<<<<< HEAD
    mp::client::register_global_settings_handlers();

    mp::ClientConfig config{mp::client::get_server_address(), mp::RpcConnectionType::ssl,
                            mp::client::get_cert_provider(), term.get()};
=======
    mp::ClientConfig config{mp::client::get_server_address(), mp::client::get_cert_provider(), term.get()};
>>>>>>> d48e5dc9
    mp::Client client{config};

    return client.run(QCoreApplication::arguments());
}
} // namespace

int main(int argc, char* argv[])
{
    return mp::top_catch_all("client", /* fallback_return = */ EXIT_FAILURE, main_impl, argc, argv);
}<|MERGE_RESOLUTION|>--- conflicted
+++ resolved
@@ -36,14 +36,9 @@
     mp::Console::setup_environment();
     auto term = mp::Terminal::make_terminal();
 
-<<<<<<< HEAD
     mp::client::register_global_settings_handlers();
 
-    mp::ClientConfig config{mp::client::get_server_address(), mp::RpcConnectionType::ssl,
-                            mp::client::get_cert_provider(), term.get()};
-=======
     mp::ClientConfig config{mp::client::get_server_address(), mp::client::get_cert_provider(), term.get()};
->>>>>>> d48e5dc9
     mp::Client client{config};
 
     return client.run(QCoreApplication::arguments());
