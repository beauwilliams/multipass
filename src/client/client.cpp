--- conflicted
+++ resolved
@@ -31,11 +31,8 @@
 #include "cmd/shell.h"
 #include "cmd/start.h"
 #include "cmd/stop.h"
-<<<<<<< HEAD
+#include "cmd/suspend.h"
 #include "cmd/restart.h"
-=======
-#include "cmd/suspend.h"
->>>>>>> 2c89d67c
 #include "cmd/umount.h"
 #include "cmd/version.h"
 
@@ -117,11 +114,8 @@
     add_command<cmd::Shell>();
     add_command<cmd::Start>();
     add_command<cmd::Stop>();
-<<<<<<< HEAD
+    add_command<cmd::Suspend>();
     add_command<cmd::Restart>();
-=======
-    add_command<cmd::Suspend>();
->>>>>>> 2c89d67c
     add_command<cmd::Delete>();
     add_command<cmd::Umount>();
     add_command<cmd::Version>();
