/*
 * Copyright (C) 2017-2022 Canonical, Ltd.
 *
 * This program is free software; you can redistribute it and/or modify
 * it under the terms of the GNU General Public License as published by
 * the Free Software Foundation; version 3.
 *
 * This program is distributed in the hope that it will be useful,
 * but WITHOUT ANY WARRANTY; without even the implied warranty of
 * MERCHANTABILITY or FITNESS FOR A PARTICULAR PURPOSE.  See the
 * GNU General Public License for more details.
 *
 * You should have received a copy of the GNU General Public License
 * along with this program.  If not, see <http://www.gnu.org/licenses/>.
 *
 */

#include <multipass/constants.h>
#include <multipass/exceptions/autostart_setup_exception.h>
#include <multipass/exceptions/exitless_sshprocess_exception.h>
#include <multipass/exceptions/sshfs_missing_error.h>
#include <multipass/file_ops.h>
#include <multipass/format.h>
#include <multipass/logging/log.h>
#include <multipass/ssh/ssh_session.h>
#include <multipass/standard_paths.h>
#include <multipass/utils.h>

#include <QDir>
#include <QFileInfo>
#include <QProcess>
#include <QRegularExpression>
#include <QStorageInfo>
#include <QSysInfo>
#include <QUuid>
#include <QtGlobal>

#include <algorithm>
#include <array>
#include <cassert>
#include <cctype>
#include <fstream>
#include <random>
#include <regex>
#include <sstream>

#include <openssl/evp.h>

namespace mp = multipass;
namespace mpl = multipass::logging;

using namespace std::chrono_literals;

namespace
{
constexpr auto category = "utils";
constexpr auto scrypt_hash_size{64};

auto quote_for(const std::string& arg, mp::utils::QuoteType quote_type)
{
    if (quote_type == mp::utils::QuoteType::no_quotes)
        return "";
    return arg.find('\'') == std::string::npos ? "'" : "\"";
}

QString find_autostart_target(const QString& subdir, const QString& autostart_filename)
{
    const auto target_subpath = QDir{subdir}.filePath(autostart_filename);
    const auto target_path = MP_STDPATHS.locate(mp::StandardPaths::GenericDataLocation, target_subpath);

    if (target_path.isEmpty())
    {
        QString detail{};
        for (const auto& path : MP_STDPATHS.standardLocations(mp::StandardPaths::GenericDataLocation))
            detail += QStringLiteral("\n  ") + path + "/" + target_subpath;

        throw mp::AutostartSetupException{fmt::format("could not locate the autostart file '{}'", autostart_filename),
                                          fmt::format("Tried: {}", detail.toStdString())};
    }

    return target_path;
}
} // namespace

mp::Utils::Utils(const Singleton<Utils>::PrivatePass& pass) noexcept : Singleton<Utils>::Singleton{pass}
{
}

qint64 mp::Utils::filesystem_bytes_available(const QString& data_directory) const
{
    return QStorageInfo(QDir(data_directory)).bytesAvailable();
}

void mp::Utils::exit(int code)
{
    std::exit(code);
}

std::string mp::Utils::run_cmd_for_output(const QString& cmd, const QStringList& args, const int timeout) const
{
    QProcess proc;
    proc.setProgram(cmd);
    proc.setArguments(args);

    proc.start();
    proc.waitForFinished(timeout);

    return proc.readAllStandardOutput().trimmed().toStdString();
}

bool mp::Utils::run_cmd_for_status(const QString& cmd, const QStringList& args, const int timeout) const
{
    QProcess proc;
    proc.setProgram(cmd);
    proc.setArguments(args);

    proc.start();
    proc.waitForFinished(timeout);

    return proc.exitStatus() == QProcess::NormalExit && proc.exitCode() == 0;
}

void mp::Utils::make_file_with_content(const std::string& file_name, const std::string& content, const bool& overwrite)
{
    QFile file(QString::fromStdString(file_name));
    if (!overwrite && MP_FILEOPS.exists(file))
        throw std::runtime_error(fmt::format("file '{}' already exists", file_name));

    QDir parent_dir{QFileInfo{file}.absoluteDir()};
    if (!MP_FILEOPS.mkpath(parent_dir, "."))
        throw std::runtime_error(fmt::format("failed to create dir '{}'", parent_dir.path()));

    if (!MP_FILEOPS.open(file, QFile::WriteOnly))
        throw std::runtime_error(fmt::format("failed to open file '{}' for writing", file_name));

    if (MP_FILEOPS.write(file, content.c_str(), content.size()) != (qint64)content.size())
        throw std::runtime_error(fmt::format("failed to write to file '{}'", file_name));

    return;
}

void mp::Utils::wait_for_cloud_init(mp::VirtualMachine* virtual_machine, std::chrono::milliseconds timeout,
                                    const mp::SSHKeyProvider& key_provider) const
{
    auto action = [virtual_machine, &key_provider] {
        virtual_machine->ensure_vm_is_running();
        try
        {
            mp::SSHSession session{virtual_machine->ssh_hostname(), virtual_machine->ssh_port(),
                                   virtual_machine->ssh_username(), key_provider};

            std::lock_guard<decltype(virtual_machine->state_mutex)> lock{virtual_machine->state_mutex};
            auto ssh_process = session.exec({"[ -e /var/lib/cloud/instance/boot-finished ]"});
            return ssh_process.exit_code() == 0 ? mp::utils::TimeoutAction::done : mp::utils::TimeoutAction::retry;
        }
        catch (const std::exception& e)
        {
            std::lock_guard<decltype(virtual_machine->state_mutex)> lock{virtual_machine->state_mutex};
            mpl::log(mpl::Level::warning, virtual_machine->vm_name, e.what());
            return mp::utils::TimeoutAction::retry;
        }
    };
    auto on_timeout = [] { throw std::runtime_error("timed out waiting for initialization to complete"); };
    mp::utils::try_action_for(on_timeout, timeout, action);
}

std::string mp::Utils::get_kernel_version() const
{
    return QSysInfo::kernelVersion().toStdString();
}

QString mp::Utils::generate_scrypt_hash_for(const QString& passphrase) const
{
    QByteArray hash(scrypt_hash_size, '\0');

    if (!EVP_PBE_scrypt(passphrase.toStdString().c_str(), passphrase.size(), nullptr, 0, 1 << 14, 8, 1, 0,
                        reinterpret_cast<unsigned char*>(hash.data()), scrypt_hash_size))
        throw std::runtime_error("Cannot generate passphrase hash");

    return QString(hash.toHex());
}

QDir mp::utils::base_dir(const QString& path)
{
    QFileInfo info{path};
    return info.absoluteDir();
}

bool mp::utils::valid_hostname(const std::string& name_string)
{
    QRegExp matcher("^([a-zA-Z]|[a-zA-Z][a-zA-Z0-9\\-]*[a-zA-Z0-9])");

    return matcher.exactMatch(QString::fromStdString(name_string));
}

bool mp::utils::invalid_target_path(const QString& target_path)
{
    QString sanitized_path{QDir::cleanPath(target_path)};
    QRegExp matcher("/+|/+(dev|proc|sys)(/.*)*|/+home(/*)(/ubuntu/*)*");

    return matcher.exactMatch(sanitized_path);
}

QTemporaryFile mp::utils::create_temp_file_with_path(const QString& filename_template)
{
    auto temp_folder = QFileInfo(filename_template).absoluteDir();

    if (!MP_FILEOPS.mkpath(temp_folder, temp_folder.absolutePath()))
    {
        throw std::runtime_error(fmt::format("Could not create path '{}'", temp_folder.absolutePath()));
    }

    return QTemporaryFile(filename_template);
}

std::string mp::utils::to_cmd(const std::vector<std::string>& args, QuoteType quote_type)
{
    fmt::memory_buffer buf;
    for (auto const& arg : args)
    {
        fmt::format_to(buf, "{0}{1}{0} ", quote_for(arg, quote_type), arg);
    }

    // Remove the last space inserted
    auto cmd = fmt::to_string(buf);
    cmd.pop_back();
    return cmd;
}

std::string& mp::utils::trim_end(std::string& s)
{
    auto rev_it = std::find_if(s.rbegin(), s.rend(), [](char ch) { return !std::isspace(ch); });
    s.erase(rev_it.base(), s.end());
    return s;
}

std::string& mp::utils::trim_newline(std::string& s)
{
    assert(!s.empty() && '\n' == s.back());
    s.pop_back();
    return s;
}

std::string mp::utils::escape_char(const std::string& in, char c)
{
    return std::regex_replace(in, std::regex({c}), fmt::format("\\{}", c));
}

// Escape all characters which need to be escaped in the shell.
std::string mp::utils::escape_for_shell(const std::string& in)
{
    std::string ret;
    std::back_insert_iterator<std::string> ret_insert = std::back_inserter(ret);

    for (char c : in)
    {
        // If the character is in one of these code ranges, then it must be escaped.
        if (c < 0x25 || c > 0x7a || (c > 0x25 && c < 0x2b) || (c > 0x5a && c < 0x5f) || 0x2c == c || 0x3b == c ||
            0x3c == c || 0x3e == c || 0x3f == c || 0x60 == c)
        {
            *ret_insert++ = '\\';
        }
        *ret_insert++ = c;
    }

    return ret;
}

std::vector<std::string> mp::utils::split(const std::string& string, const std::string& delimiter)
{
    std::regex regex(delimiter);
    return {std::sregex_token_iterator{string.begin(), string.end(), regex, -1}, std::sregex_token_iterator{}};
}

std::string mp::utils::generate_mac_address()
{
    std::default_random_engine gen;
    std::uniform_int_distribution<int> dist{0, 255};

    gen.seed(std::chrono::system_clock::now().time_since_epoch().count());
    std::array<int, 3> octets{{dist(gen), dist(gen), dist(gen)}};
    return fmt::format("52:54:00:{:02x}:{:02x}:{:02x}", octets[0], octets[1], octets[2]);
}

bool mp::utils::valid_mac_address(const std::string& mac)
{
    // A MAC address is a string consisting of six pairs of colon-separated hexadecimal digits.
    const auto pattern = QStringLiteral("^([0-9a-fA-F]{2}:){5}[0-9a-fA-F]{2}$");
    const auto regexp = QRegularExpression{pattern};
    const auto match = regexp.match(QString::fromStdString(mac));

    return match.hasMatch();
}

void mp::utils::wait_until_ssh_up(VirtualMachine* virtual_machine, std::chrono::milliseconds timeout,
                                  std::function<void()> const& ensure_vm_is_running)
{
    mpl::log(mpl::Level::debug, virtual_machine->vm_name, "Waiting for SSH to be up");
    auto action = [virtual_machine, &ensure_vm_is_running] {
        ensure_vm_is_running();
        try
        {
            mp::SSHSession session{virtual_machine->ssh_hostname(1ms), virtual_machine->ssh_port()};

            std::lock_guard<decltype(virtual_machine->state_mutex)> lock{virtual_machine->state_mutex};
            virtual_machine->state = VirtualMachine::State::running;
            virtual_machine->update_state();
            return mp::utils::TimeoutAction::done;
        }
        catch (const std::exception&)
        {
            return mp::utils::TimeoutAction::retry;
        }
    };
    auto on_timeout = [virtual_machine] {
        std::lock_guard<decltype(virtual_machine->state_mutex)> lock{virtual_machine->state_mutex};
        virtual_machine->state = VirtualMachine::State::unknown;
        virtual_machine->update_state();
        throw std::runtime_error(fmt::format("{}: timed out waiting for response", virtual_machine->vm_name));
    };

    mp::utils::try_action_for(on_timeout, timeout, action);
}

void mp::utils::install_sshfs_for(const std::string& name, mp::SSHSession& session,
                                  const std::chrono::milliseconds timeout)
{
    mpl::log(mpl::Level::info, category, fmt::format("Installing the multipass-sshfs snap in \'{}\'", name));

    // Check if snap support is installed in the instance
    auto which_proc = session.exec("which snap");
    if (which_proc.exit_code() != 0)
    {
        mpl::log(mpl::Level::warning, category, fmt::format("Snap support is not installed in \'{}\'", name));
        throw std::runtime_error(
            fmt::format("Snap support needs to be installed in \'{}\' in order to support mounts.\n"
                        "Please see https://docs.snapcraft.io/installing-snapd for information on\n"
                        "how to install snap support for your instance's distribution.\n\n"
                        "If your distribution's instructions specify enabling classic snap support,\n"
                        "please do that as well.\n\n"
                        "Alternatively, install `sshfs` manually inside the instance.",
                        name));
    }

    // Check if /snap exists for "classic" snap support
    auto test_file_proc = session.exec("[ -e /snap ]");
    if (test_file_proc.exit_code() != 0)
    {
        mpl::log(mpl::Level::warning, category, fmt::format("Classic snap support symlink is needed in \'{}\'", name));
        throw std::runtime_error(
            fmt::format("Classic snap support is not enabled for \'{}\'!\n\n"
                        "Please see https://docs.snapcraft.io/installing-snapd for information on\n"
                        "how to enable classic snap support for your instance's distribution.",
                        name));
    }

    try
    {
        auto proc = session.exec("sudo snap install multipass-sshfs");
        if (proc.exit_code(timeout) != 0)
        {
            auto error_msg = proc.read_std_error();
            mpl::log(mpl::Level::warning, category,
                     fmt::format("Failed to install \'multipass-sshfs\', error message: \'{}\'",
                                 mp::utils::trim_end(error_msg)));
            throw mp::SSHFSMissingError();
        }
    }
    catch (const mp::ExitlessSSHProcessException&)
    {
        mpl::log(mpl::Level::info, category, fmt::format("Timeout while installing 'sshfs' in '{}'", name));
    }
}

// Executes a given command on the given session. Returns the output of the command, with spaces and feeds trimmed.
// Caveat emptor: if the command fails, an empty string is returned.
std::string mp::utils::run_in_ssh_session(mp::SSHSession& session, const std::string& cmd)
{
    mpl::log(mpl::Level::debug, category, fmt::format("executing '{}'", cmd));
    auto proc = session.exec(cmd);

    if (proc.exit_code() != 0)
    {
        auto error_msg = proc.read_std_error();
        mpl::log(mpl::Level::warning, category,
                 fmt::format("failed to run '{}', error message: '{}'", cmd, mp::utils::trim_end(error_msg)));
        return std::string{};
    }

    auto output = proc.read_std_output();
    if (output.empty())
    {
        mpl::log(mpl::Level::warning, category, fmt::format("no output after running '{}'", cmd));
        return std::string{};
    }

    return mp::utils::trim_end(output);
}

void mp::utils::link_autostart_file(const QDir& link_dir, const QString& autostart_subdir,
                                    const QString& autostart_filename)
{
    const auto link_path = link_dir.absoluteFilePath(autostart_filename);
    const auto target_path = find_autostart_target(autostart_subdir, autostart_filename);

    const auto link_info = QFileInfo{link_path};
    const auto target_info = QFileInfo{target_path};
    auto target_file = QFile{target_path};
    auto link_file = QFile{link_path};

    if (link_info.isSymLink() && link_info.symLinkTarget() != target_info.absoluteFilePath())
        link_file.remove(); // get rid of outdated and broken links

    if (!link_file.exists())
    {
        link_dir.mkpath(".");
        if (!target_file.link(link_path))

            throw mp::AutostartSetupException{fmt::format("failed to link file '{}' to '{}'", link_path, target_path),
                                              fmt::format("Detail: {} (error code {})", strerror(errno), errno)};
    }
}

mp::Path mp::utils::make_dir(const QDir& a_dir, const QString& name, const QFileDevice::Permissions permissions)
{
    mp::Path dir_path;
    bool success{false};

    if (name.isEmpty())
    {
        success = a_dir.mkpath(".");
        dir_path = a_dir.absolutePath();
    }
    else
    {
        success = a_dir.mkpath(name);
        dir_path = a_dir.filePath(name);
    }

    if (!success)
    {
        throw std::runtime_error(fmt::format("unable to create directory '{}'", dir_path));
    }

    if (permissions)
    {
        QFile::setPermissions(dir_path, permissions);
    }

    return dir_path;
}

mp::Path mp::utils::make_dir(const QDir& dir, const QFileDevice::Permissions permissions)
{
    return make_dir(dir, QString(), permissions);
}

void mp::utils::remove_directories(const std::vector<QString>& dirs)
{
    for (const auto& dir : dirs)
    {
        QDir(dir).removeRecursively();
    }
}

QString mp::utils::backend_directory_path(const mp::Path& path, const QString& subdirectory)
{
    if (subdirectory.isEmpty())
        return path;

    return mp::Path("%1/%2").arg(path).arg(subdirectory);
}

<<<<<<< HEAD
=======
QString mp::utils::get_driver_str()
{
    auto driver = qgetenv(mp::driver_env_var);
    if (!driver.isEmpty())
    {
        mpl::log(mpl::Level::warning, "platform",
                 fmt::format("{} is now ignored, please use `multipass set {}` instead.", mp::driver_env_var,
                             mp::driver_key));
    }
    return MP_SETTINGS.get(mp::driver_key);
}

QString mp::utils::get_multipass_storage()
{
    return QString::fromUtf8(qgetenv(mp::multipass_storage_env_var));
}

>>>>>>> cd598af4
QString mp::utils::make_uuid()
{
    auto uuid = QUuid::createUuid().toString();

    // Remove curly brackets enclosing uuid
    return uuid.mid(1, uuid.size() - 2);
}

std::string mp::utils::contents_of(const multipass::Path& file_path)
{
    const std::string name{file_path.toStdString()};
    std::ifstream in(name, std::ios::in | std::ios::binary);
    if (!in)
        throw std::runtime_error(fmt::format("failed to open file '{}': {}({})", name, strerror(errno), errno));

    std::stringstream stream;
    stream << in.rdbuf();
    return stream.str();
}

bool mp::utils::has_only_digits(const std::string& value)
{
    return std::all_of(value.begin(), value.end(), [](char c) { return std::isdigit(c); });
}

void mp::utils::validate_server_address(const std::string& address)
{
    if (address.empty())
        throw std::runtime_error("empty server address");

    const auto tokens = mp::utils::split(address, ":");
    const auto server_name = tokens[0];
    if (tokens.size() == 1u)
    {
        if (server_name == "unix")
            throw std::runtime_error(fmt::format("missing socket file in address '{}'", address));
        else
            throw std::runtime_error(fmt::format("missing port number in address '{}'", address));
    }

    const auto port = tokens[1];
    if (server_name != "unix" && !mp::utils::has_only_digits(port))
        throw std::runtime_error(fmt::format("invalid port number in address '{}'", address));
}

std::string mp::utils::filename_for(const std::string& path)
{
    return QFileInfo(QString::fromStdString(path)).fileName().toStdString();
}

bool mp::utils::is_dir(const std::string& path)
{
    return QFileInfo(QString::fromStdString(path)).isDir();
}

std::string mp::utils::match_line_for(const std::string& output, const std::string& matcher)
{
    std::istringstream ss{output};
    std::string line;

    while (std::getline(ss, line, '\n'))
    {
        if (line.find(matcher) != std::string::npos)
        {
            return line;
        }
    }

    return std::string{};
}

bool mp::utils::is_running(const VirtualMachine::State& state)
{
    return state == VirtualMachine::State::running || state == VirtualMachine::State::delayed_shutdown;
}

void mp::utils::check_and_create_config_file(const QString& config_file_path)
{
    QFile config_file{config_file_path};

    if (!config_file.exists())
    {
        make_dir({}, QFileInfo{config_file_path}.dir().path()); // make sure parent dir is there
        config_file.open(QIODevice::WriteOnly);
    }
}

void mp::utils::process_throw_on_error(const QString& program, const QStringList& arguments, const QString& message,
                                       const QString& category, const int timeout)
{
    QProcess process;
    mpl::log(mpl::Level::debug, category.toStdString(),
             fmt::format("Running: {}, {}", program.toStdString(), arguments.join(", ").toStdString()));
    process.setProcessChannelMode(QProcess::MergedChannels);
    process.start(program, arguments);
    auto success = process.waitForFinished(timeout);

    if (!success || process.exitStatus() != QProcess::NormalExit || process.exitCode() != 0)
    {
        mpl::log(mpl::Level::debug, category.toStdString(),
                 fmt::format("{} failed - errorString: {}, exitStatus: {}, exitCode: {}", program.toStdString(),
                             process.errorString().toStdString(), process.exitStatus(), process.exitCode()));

        auto output = process.readAllStandardOutput();
        throw std::runtime_error(fmt::format(
            message.toStdString(), output.isEmpty() ? process.errorString().toStdString() : output.toStdString()));
    }
}

bool mp::utils::process_log_on_error(const QString& program, const QStringList& arguments, const QString& message,
                                     const QString& category, mpl::Level level, const int timeout)
{
    QProcess process;
    mpl::log(mpl::Level::debug, category.toStdString(),
             fmt::format("Running: {}, {}", program.toStdString(), arguments.join(", ").toStdString()));
    process.setProcessChannelMode(QProcess::MergedChannels);
    process.start(program, arguments);
    auto success = process.waitForFinished(timeout);

    if (!success || process.exitStatus() != QProcess::NormalExit || process.exitCode() != 0)
    {
        mpl::log(mpl::Level::debug, category.toStdString(),
                 fmt::format("{} failed - errorString: {}, exitStatus: {}, exitCode: {}", program.toStdString(),
                             process.errorString().toStdString(), process.exitStatus(), process.exitCode()));

        auto output = process.readAllStandardOutput();
        mpl::log(level, category.toStdString(),
                 fmt::format(message.toStdString(),
                             output.isEmpty() ? process.errorString().toStdString() : output.toStdString()));
        return false;
    }

    return true;
}

std::string mp::utils::emit_yaml(const YAML::Node& node)
{
    YAML::Emitter emitter;
    emitter.SetIndent(2);
    emitter << node;
    if (!emitter.good())
        throw std::runtime_error{fmt::format("Failed to emit YAML: {}", emitter.GetLastError())};

    emitter << YAML::Newline;
    return emitter.c_str();
}

std::string mp::utils::emit_cloud_config(const YAML::Node& node)
{
    return fmt::format("#cloud-config\n{}\n", emit_yaml(node));
}<|MERGE_RESOLUTION|>--- conflicted
+++ resolved
@@ -471,26 +471,11 @@
     return mp::Path("%1/%2").arg(path).arg(subdirectory);
 }
 
-<<<<<<< HEAD
-=======
-QString mp::utils::get_driver_str()
-{
-    auto driver = qgetenv(mp::driver_env_var);
-    if (!driver.isEmpty())
-    {
-        mpl::log(mpl::Level::warning, "platform",
-                 fmt::format("{} is now ignored, please use `multipass set {}` instead.", mp::driver_env_var,
-                             mp::driver_key));
-    }
-    return MP_SETTINGS.get(mp::driver_key);
-}
-
 QString mp::utils::get_multipass_storage()
 {
     return QString::fromUtf8(qgetenv(mp::multipass_storage_env_var));
 }
 
->>>>>>> cd598af4
 QString mp::utils::make_uuid()
 {
     auto uuid = QUuid::createUuid().toString();
